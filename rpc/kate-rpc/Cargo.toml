[package]
name = "kate-rpc"
version = "0.3.0"
edition = "2021"

# See more keys and their definitions at https://doc.rust-lang.org/cargo/reference/manifest.html

[dependencies]
avail-base = { path = "../../base", default-features = false }
da-runtime = { path = "../../runtime", default-features = false }
da-control = { path = "../../pallets/dactr" }

<<<<<<< HEAD
avail-core = { git = "https://github.com/availproject/avail-core.git", branch = "add_proof", default-features = false, features = ["runtime"] }
kate = { version = "0.8", default-features = false }
kate-recovery = { version = "0.9", default-features = false }
=======
avail-core = { git = "https://github.com/availproject/avail-core", tag = "node-v1.8.0.3", default-features = false, features = ["runtime"] }
kate = { git = "https://github.com/availproject/avail-core", tag = "node-v1.8.0.3", default-features = false }
kate-recovery = { git = "https://github.com/availproject/avail-core", tag = "node-v1.8.0.3", default-features = false }
>>>>>>> 3b1f5190

# 3rd party
jsonrpsee = { version = "0.16.2", features = ["server", "client", "macros"] }
rayon = { version = "1.5.2" }


# Substrate
<<<<<<< HEAD
sp-api = { version = "4.0.0-dev", default-features = false }
frame-system = { version = "4.0.0-dev", default-features = false }
sc-client-api = "4.0.0-dev"
sp-blockchain = "4.0.0-dev"
sp-runtime = { version = "24.0.0", default-features = false }



=======
sp-api = { git = "https://github.com/paritytech/substrate.git", branch = "polkadot-v1.0.0", default-features = false }
frame-system = { path = "../../pallets/system", default-features = false }
sc-client-api = { git = "https://github.com/paritytech/substrate.git", branch = "polkadot-v1.0.0" }
sp-blockchain = { git = "https://github.com/paritytech/substrate.git", branch = "polkadot-v1.0.0" }
sp-runtime = { git = "https://github.com/paritytech/substrate.git", branch = "polkadot-v1.0.0", default-features = false }
>>>>>>> 3b1f5190
moka = { version = "0.12.1", features = [ "future" ] }

[features]
default = [ "std" ]
std = [
	"avail-base/std",
	"avail-core/std",
	"da-runtime/std",
	"frame-system/std",
	"kate-recovery/std",
	"kate/std",
	"sp-api/std",
	"sp-runtime/std",
]
metrics = []

# Enables secure seed generation using for padding fill during the matrix 
# generation for Kate commitment.
# NOTE: WIP because that affects the Data Availability Protocol used during 
# the block import process.
secure_padding_fill = []<|MERGE_RESOLUTION|>--- conflicted
+++ resolved
@@ -10,15 +10,9 @@
 da-runtime = { path = "../../runtime", default-features = false }
 da-control = { path = "../../pallets/dactr" }
 
-<<<<<<< HEAD
-avail-core = { git = "https://github.com/availproject/avail-core.git", branch = "add_proof", default-features = false, features = ["runtime"] }
-kate = { version = "0.8", default-features = false }
-kate-recovery = { version = "0.9", default-features = false }
-=======
 avail-core = { git = "https://github.com/availproject/avail-core", tag = "node-v1.8.0.3", default-features = false, features = ["runtime"] }
 kate = { git = "https://github.com/availproject/avail-core", tag = "node-v1.8.0.3", default-features = false }
 kate-recovery = { git = "https://github.com/availproject/avail-core", tag = "node-v1.8.0.3", default-features = false }
->>>>>>> 3b1f5190
 
 # 3rd party
 jsonrpsee = { version = "0.16.2", features = ["server", "client", "macros"] }
@@ -26,22 +20,11 @@
 
 
 # Substrate
-<<<<<<< HEAD
-sp-api = { version = "4.0.0-dev", default-features = false }
-frame-system = { version = "4.0.0-dev", default-features = false }
-sc-client-api = "4.0.0-dev"
-sp-blockchain = "4.0.0-dev"
-sp-runtime = { version = "24.0.0", default-features = false }
-
-
-
-=======
 sp-api = { git = "https://github.com/paritytech/substrate.git", branch = "polkadot-v1.0.0", default-features = false }
 frame-system = { path = "../../pallets/system", default-features = false }
 sc-client-api = { git = "https://github.com/paritytech/substrate.git", branch = "polkadot-v1.0.0" }
 sp-blockchain = { git = "https://github.com/paritytech/substrate.git", branch = "polkadot-v1.0.0" }
 sp-runtime = { git = "https://github.com/paritytech/substrate.git", branch = "polkadot-v1.0.0", default-features = false }
->>>>>>> 3b1f5190
 moka = { version = "0.12.1", features = [ "future" ] }
 
 [features]
