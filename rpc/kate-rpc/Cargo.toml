--- conflicted
+++ resolved
@@ -6,14 +6,6 @@
 # See more keys and their definitions at https://doc.rust-lang.org/cargo/reference/manifest.html
 
 [dependencies]
-<<<<<<< HEAD
-sp-api = { version = "4.0.0-dev" }
-sp-std = { version = "5.0.0" }
-frame-system = { version = "4.0.0-dev" }
-frame-support = { version = "4.0.0-dev" }
-kate-rpc-runtime-api = { path = "../kate-rpc-runtime-api" }
-sc-client-db = { version = "0.10.0-dev" }
-=======
 avail-base = { path = "../../base" }
 
 sp-api = { version = "4.0.0-dev", default-features = false }
@@ -22,21 +14,14 @@
 frame-support = { version = "4.0.0-dev", default-features = false }
 kate-rpc-runtime-api = { path = "../kate-rpc-runtime-api", default-features = false }
 sc-client-db = { version = "0.10.0-dev", default-features = false }
->>>>>>> 65138fe7
 thiserror = "1.0.30" 
 rs_merkle = { version = "1.2.0", default-features = false }
 moka = "0.10"
 
 codec = { package = "parity-scale-codec", version = "3" }
-<<<<<<< HEAD
-da-primitives = { version = "0.4" }
-kate = { version = "0.6" }
-kate-recovery = { version = "0.8" }
-=======
 da-primitives = { version = "0.4", default-features = false }
 kate = { version = "0.7", default-features = false }
 kate-recovery = { version = "0.8", default-features = false }
->>>>>>> 65138fe7
 jsonrpsee = { version = "0.16.2", features = ["server", "client", "macros"] }
 
 frame-system-rpc-runtime-api = "4.0.0-dev"
