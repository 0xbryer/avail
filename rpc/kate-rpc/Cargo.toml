[package]
name = "kate-rpc"
version = "0.3.0"
edition = "2021"

# See more keys and their definitions at https://doc.rust-lang.org/cargo/reference/manifest.html

[dependencies]
avail-base = { path = "../../base", default-features = false }
da-runtime = { path = "../../runtime", default-features = false }
da-control = { path = "../../pallets/dactr" }
pallet-succinct = { path = "../../pallets/succinct" }

<<<<<<< HEAD
avail-core = { git = "https://github.com/availproject/avail-core", branch = "ghali/polkadot-sdk-1.1", default-features = false, features = ["runtime"] }
kate = { git = "https://github.com/availproject/avail-core", branch = "ghali/polkadot-sdk-1.1", default-features = false }
kate-recovery = { git = "https://github.com/availproject/avail-core", branch = "ghali/polkadot-sdk-1.1", default-features = false }
=======
avail-core = { git = "https://github.com/availproject/avail-core", tag = "node-v1.9.0.0", default-features = false, features = ["runtime"] }
kate = { git = "https://github.com/availproject/avail-core", tag = "node-v1.9.0.0", default-features = false }
kate-recovery = { git = "https://github.com/availproject/avail-core", tag = "node-v1.9.0.0", default-features = false }
>>>>>>> e976c560

# 3rd party
jsonrpsee = { version = "0.16.2", features = ["server", "client", "macros"] }
rayon = { version = "1.5.2" }
moka = { version = "0.12.1", features = ["future"] }


# Substrate
sp-api = { git = "https://github.com/paritytech/polkadot-sdk.git", tag = "polkadot-v1.1.0", default-features = false }
frame-system = { path = "../../pallets/system", default-features = false }
frame-support = { git = "https://github.com/paritytech/polkadot-sdk.git", tag = "polkadot-v1.1.0", default-features = false }
sc-client-api = { git = "https://github.com/paritytech/polkadot-sdk.git", tag = "polkadot-v1.1.0" }
sc-rpc-api = { git = "https://github.com/paritytech/polkadot-sdk.git", tag = "polkadot-v1.1.0" }
sp-blockchain = { git = "https://github.com/paritytech/polkadot-sdk.git", tag = "polkadot-v1.1.0" }
sp-runtime = { git = "https://github.com/paritytech/polkadot-sdk.git", tag = "polkadot-v1.1.0", default-features = false }

[features]
default = [ "metrics", "std" ]
std = [
	"avail-base/std",
	"avail-core/std",
	"da-runtime/std",
	"frame-support/std",
	"frame-system/std",
	"kate-recovery/std",
	"kate/std",
	"sp-api/std",
	"sp-runtime/std",
]
metrics = []

# Enables secure seed generation using for padding fill during the matrix 
# generation for Kate commitment.
# NOTE: WIP because that affects the Data Availability Protocol used during 
# the block import process.
secure_padding_fill = []<|MERGE_RESOLUTION|>--- conflicted
+++ resolved
@@ -11,15 +11,9 @@
 da-control = { path = "../../pallets/dactr" }
 pallet-succinct = { path = "../../pallets/succinct" }
 
-<<<<<<< HEAD
 avail-core = { git = "https://github.com/availproject/avail-core", branch = "ghali/polkadot-sdk-1.1", default-features = false, features = ["runtime"] }
 kate = { git = "https://github.com/availproject/avail-core", branch = "ghali/polkadot-sdk-1.1", default-features = false }
 kate-recovery = { git = "https://github.com/availproject/avail-core", branch = "ghali/polkadot-sdk-1.1", default-features = false }
-=======
-avail-core = { git = "https://github.com/availproject/avail-core", tag = "node-v1.9.0.0", default-features = false, features = ["runtime"] }
-kate = { git = "https://github.com/availproject/avail-core", tag = "node-v1.9.0.0", default-features = false }
-kate-recovery = { git = "https://github.com/availproject/avail-core", tag = "node-v1.9.0.0", default-features = false }
->>>>>>> e976c560
 
 # 3rd party
 jsonrpsee = { version = "0.16.2", features = ["server", "client", "macros"] }
