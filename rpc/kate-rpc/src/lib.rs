--- conflicted
+++ resolved
@@ -444,24 +444,6 @@
 			.flat_map(|extrinsic| UncheckedExtrinsic::try_from(extrinsic).ok())
 			.map(|extrinsic| extrinsic.function);
 
-<<<<<<< HEAD
-		let tx_index = usize::try_from(transaction_index).map_err(|_| {
-			internal_err!(
-				"Data proof cannot be generated for transaction at index={:?} and block {:?}",
-				transaction_index,
-				at
-			)
-		})?;
-
-		let transaction_call = calls.clone().nth(tx_index).ok_or_else(|| {
-			internal_err!(
-				"Data proof cannot be generated for transaction call at index={:?} and block {:?}",
-				transaction_index,
-				at
-			)
-		})?;
-
-=======
 		let callers: Vec<AccountId32> = block
 			.extrinsics()
 			.iter()
@@ -481,7 +463,6 @@
 			.map_err(|e| internal_err!("Failed to fetch bridge_nonce at ({:?}): {:?}", at, e))?;
 
 		let transaction_call = calls.clone().nth(transaction_index as usize).unwrap();
->>>>>>> ef74b904
 		let call_type: SubTrie;
 		let root_side: SubTrie;
 		match transaction_call {
