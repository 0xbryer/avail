--- conflicted
+++ resolved
@@ -3,18 +3,6 @@
 	sync::{Arc, RwLock},
 };
 
-<<<<<<< HEAD
-use codec::{Compact, Decode, Encode, Error as DecodeError, Input};
-use da_primitives::{
-	asdr::{AppExtrinsic, AppId, DataLookup, GetAppId},
-	traits::ExtendedHeader,
-	DataProof, HeaderExtension,
-};
-use frame_support::traits::ExtrinsicCall;
-use frame_system::{limits::BlockLength, submitted_data};
-use jsonrpc_core::{Error as RpcError, Result};
-use jsonrpc_derive::rpc;
-=======
 use avail_base::metrics::RPCMetricAdapter;
 use da_primitives::{
 	asdr::{AppExtrinsic, AppId, DataLookup},
@@ -27,50 +15,15 @@
 	core::{async_trait, Error as JsonRpseeError, RpcResult},
 	proc_macros::rpc,
 };
->>>>>>> d3e552ee
 use kate::{com::Cell, BlockDimensions, BlsScalar, PublicParameters};
 use kate_recovery::{index::AppDataIndex, matrix::Dimensions};
 use kate_rpc_runtime_api::KateParamsGetter;
 use lru::LruCache;
-<<<<<<< HEAD
-use sc_client_api::{BlockBackend, StorageProvider};
-=======
 use sc_client_api::BlockBackend;
->>>>>>> d3e552ee
 use sp_api::ProvideRuntimeApi;
 use sp_blockchain::HeaderBackend;
 use sp_runtime::{
 	generic::BlockId,
-<<<<<<< HEAD
-	traits::{Block as BlockT, Extrinsic, Header},
-	AccountId32, MultiAddress, MultiSignature,
-};
-
-pub type HashOf<Block> = <Block as BlockT>::Hash;
-pub type CallOf<Block> = <<Block as BlockT>::Extrinsic as Extrinsic>::Call;
-
-#[rpc]
-pub trait KateApi<Block, SDFilter>
-where
-	Block: BlockT,
-	SDFilter: submitted_data::Filter<CallOf<Block>>,
-{
-	#[rpc(name = "kate_queryAppData")]
-	fn query_app_data(
-		&self,
-		app_id: AppId,
-		at: Option<HashOf<Block>>,
-	) -> Result<Vec<Option<Vec<u8>>>>;
-
-	#[rpc(name = "kate_queryProof")]
-	fn query_proof(&self, cells: Vec<Cell>, at: Option<HashOf<Block>>) -> Result<Vec<u8>>;
-
-	#[rpc(name = "kate_blockLength")]
-	fn query_block_length(&self, at: Option<HashOf<Block>>) -> Result<BlockLength>;
-
-	#[rpc(name = "kate_queryDataProof")]
-	fn query_data_proof(&self, data_index: u32, at: Option<HashOf<Block>>) -> Result<DataProof>;
-=======
 	traits::{Block as BlockT, Header},
 };
 
@@ -107,7 +60,6 @@
 		data_index: u32,
 		at: Option<HashOf<Block>>,
 	) -> RpcResult<DataProof>;
->>>>>>> d3e552ee
 }
 
 pub struct Kate<Client, Block: BlockT> {
@@ -150,138 +102,11 @@
 impl<Client, Block> Kate<Client, Block>
 where
 	Block: BlockT,
-<<<<<<< HEAD
-	Block::Extrinsic: GetAppId,
-=======
->>>>>>> d3e552ee
 	Block::Header: ExtendedHeader,
 	Client: Send + Sync + 'static,
 	Client: HeaderBackend<Block> + ProvideRuntimeApi<Block> + BlockBackend<Block>,
 	Client::Api: KateParamsGetter<Block>,
 {
-<<<<<<< HEAD
-	fn block_id(&self, at: Option<<Block as BlockT>::Hash>) -> BlockId<Block> {
-		let hash = at.unwrap_or_else(|| self.client.info().best_hash);
-		BlockId::Hash(hash)
-	}
-}
-
-impl<Client, Block, SDFilter> KateApi<Block, SDFilter> for Kate<Client, Block>
-where
-	Block: BlockT,
-	Block::Extrinsic: GetAppId + ExtrinsicCall,
-	Block::Header: ExtendedHeader,
-	Client: Send + Sync + 'static,
-	Client: HeaderBackend<Block>
-		+ ProvideRuntimeApi<Block>
-		+ BlockBackend<Block>
-		+ StorageProvider<Block, sc_client_db::Backend<Block>>,
-	Client::Api: KateParamsGetter<Block>,
-	SDFilter: submitted_data::Filter<CallOf<Block>>,
-	<<Block as BlockT>::Extrinsic as Extrinsic>::Call: Clone,
-{
-	fn query_app_data(
-		&self,
-		app_id: AppId,
-		at: Option<HashOf<Block>>,
-	) -> Result<Vec<Option<Vec<u8>>>> {
-		let block_id = self.block_id(at);
-
-		let signed_block = self
-			.client
-			.block(&block_id)
-			.map_err(|e| internal_err!("Invalid block number: {:?}", e))?
-			.ok_or_else(|| internal_err!("Missing block {}", block_id))?;
-		let block_hash = signed_block.block.header().hash();
-
-		let mut block_ext_cache = self
-			.block_ext_cache
-			.write()
-			.map_err(|_| internal_err!("Block cache lock is poisoned .qed"))?;
-
-		let block_length: BlockLength = self
-			.client
-			.runtime_api()
-			.get_block_length(&block_id)
-			.map_err(|e| internal_err!("Block Length cannot be fetched: {:?}", e))?;
-
-		let rows: usize = block_length.rows as usize;
-		let cols: usize = block_length.cols as usize;
-		let chunk_size: usize = block_length.chunk_size() as usize;
-
-		if !block_ext_cache.contains(&block_hash) {
-			// build block data extension and cache it
-			let xts_by_id: Vec<AppExtrinsic> = signed_block
-				.block
-				.extrinsics()
-				.iter()
-				.map(|e| AppExtrinsic {
-					app_id: e.app_id(),
-					data: e.encode(),
-				})
-				.collect();
-
-			// Use Babe's VRF
-			let seed: [u8; 32] = self
-				.client
-				.runtime_api()
-				.get_babe_vrf(&block_id)
-				.map_err(|e| internal_err!("Babe VRF not found for block {}: {:?}", block_id, e))?;
-
-			let (_, block, block_dims) =
-				kate::com::flatten_and_pad_block(rows, cols, chunk_size, &xts_by_id, seed)
-					.map_err(|e| internal_err!("Flatten and pad block failed: {:?}", e))?;
-
-			let data = kate::com::par_extend_data_matrix(block_dims, &block)
-				.map_err(|e| internal_err!("Matrix cannot be extended: {:?}", e))?;
-
-			block_ext_cache.put(block_hash, (data, block_dims));
-		}
-
-		let (ext_data, block_dims) = block_ext_cache
-			.get(&block_hash)
-			.ok_or_else(|| internal_err!("Block hash {} cannot be fetched", block_hash))?;
-
-		let HeaderExtension::V1(header) = signed_block.block.header().extension();
-		let DataLookup { index, size } = &header.app_lookup;
-
-		let app_data_index = AppDataIndex {
-			index: index
-				.iter()
-				.map(|i| (i.app_id.0, i.start))
-				.collect::<Vec<_>>(),
-			size: *size,
-		};
-
-		let rows: u16 = block_dims
-			.rows
-			.try_into()
-			.map_err(|e| internal_err!("Invalid rows number: {:?}", e))?;
-
-		let cols: u16 = block_dims
-			.cols
-			.try_into()
-			.map_err(|e| internal_err!("Invalid cols number: {:?}", e))?;
-
-		Ok(kate::com::scalars_to_rows(
-			app_id.0,
-			&app_data_index,
-			&Dimensions::new(rows, cols),
-			ext_data,
-		))
-	}
-
-	//TODO allocate static thread pool, just for RPC related work, to free up resources, for the block producing processes.
-	fn query_proof(&self, cells: Vec<Cell>, at: Option<HashOf<Block>>) -> Result<Vec<u8>> {
-		let block_id = self.block_id(at);
-
-		let signed_block = self
-			.client
-			.block(&block_id)
-			.map_err(|e| internal_err!("Invalid block number: {:?}", e))?
-			.ok_or_else(|| internal_err!("Missing block {}", block_id))?;
-		let block_hash = signed_block.block.header().hash();
-=======
 	fn at_or_best(&self, at: Option<<Block as BlockT>::Hash>) -> <Block as BlockT>::Hash {
 		at.unwrap_or_else(|| self.client.info().best_hash)
 	}
@@ -323,7 +148,6 @@
 				"Requested block {block_hash} is not finalized"
 			));
 		}
->>>>>>> d3e552ee
 
 		let mut block_ext_cache = self
 			.block_ext_cache
@@ -431,8 +255,6 @@
 				.runtime_api()
 				.get_babe_vrf(&block_id)
 				.map_err(|e| internal_err!("Babe VRF not found for block {}: {:?}", block_id, e))?;
-<<<<<<< HEAD
-=======
 
 			let (_, block, block_dims) = kate::com::flatten_and_pad_block(
 				block_length.rows,
@@ -525,7 +347,6 @@
 				.runtime_api()
 				.get_babe_vrf(&block_id)
 				.map_err(|e| internal_err!("Babe VRF not found for block {}: {:?}", block_id, e))?;
->>>>>>> d3e552ee
 
 			let (_, block, block_dims) = kate::com::flatten_and_pad_block(
 				block_length.rows,
@@ -565,11 +386,7 @@
 		Ok(proof)
 	}
 
-<<<<<<< HEAD
-	fn query_block_length(&self, at: Option<HashOf<Block>>) -> Result<BlockLength> {
-=======
 	async fn query_block_length(&self, at: Option<HashOf<Block>>) -> RpcResult<BlockLength> {
->>>>>>> d3e552ee
 		let block_id = self.block_id(at);
 		let block_length = self
 			.client
@@ -580,26 +397,6 @@
 		Ok(block_length)
 	}
 
-<<<<<<< HEAD
-	fn query_data_proof(&self, data_index: u32, at: Option<HashOf<Block>>) -> Result<DataProof> {
-		// Fetch block
-		let block_id = self.block_id(at);
-		let block = self
-			.client
-			.block(&block_id)
-			.map_err(|e| internal_err!("Invalid block number: {:?}", e))?
-			.ok_or_else(|| internal_err!("Missing block number {:?}", block_id))?
-			.block;
-
-		// Get App Extrinsics from the block.
-		let calls = block
-			.extrinsics()
-			.iter()
-			.map(|extrinsic| extrinsic.call().clone());
-
-		// Build the proof.
-		let merkle_proof = submitted_data::calls_proof::<SDFilter, _, _>(calls, data_index)
-=======
 	async fn query_data_proof(
 		&self,
 		data_index: u32,
@@ -625,105 +422,14 @@
 
 		// Build the proof.
 		let merkle_proof = submitted_data::calls_proof::<Runtime, _, _>(calls, data_index)
->>>>>>> d3e552ee
 			.ok_or_else(|| {
 				internal_err!(
 					"Data proof cannot be generated for index={} at block {:?}",
 					data_index,
-<<<<<<< HEAD
-					block_id
-=======
 					at
->>>>>>> d3e552ee
 				)
 			})?;
 		DataProof::try_from(&merkle_proof)
 			.map_err(|e| internal_err!("Data proof cannot be loaded from merkle root: {:?}", e))
-<<<<<<< HEAD
-	}
-}
-
-#[derive(Debug, Clone, PartialEq, Eq, Default)]
-pub struct AvailExtrinsic {
-	pub app_id: u32,
-	pub signature: Option<MultiSignature>,
-	pub data: Vec<u8>,
-}
-
-pub type AvailSignedExtra = ((), (), (), AvailMortality, Nonce, (), Balance, u32);
-
-#[derive(Decode)]
-pub struct Balance(#[codec(compact)] u128);
-
-#[derive(Decode)]
-pub struct Nonce(#[codec(compact)] u32);
-
-pub enum AvailMortality {
-	Immortal,
-	Mortal(u64, u64),
-}
-
-impl Decode for AvailMortality {
-	fn decode<I: Input>(input: &mut I) -> AvailResult<Self, DecodeError> {
-		let first = input.read_byte()?;
-		if first == 0 {
-			Ok(Self::Immortal)
-		} else {
-			let encoded = first as u64 + ((input.read_byte()? as u64) << 8);
-			let period = 2 << (encoded % (1 << 4));
-			let quantize_factor = (period >> 12).max(1);
-			let phase = (encoded >> 4) * quantize_factor;
-			if period >= 4 && phase < period {
-				Ok(Self::Mortal(period, phase))
-			} else {
-				Err("Invalid period and phase".into())
-			}
-		}
-	}
-}
-
-const EXTRINSIC_VERSION: u8 = 4;
-impl Decode for AvailExtrinsic {
-	fn decode<I: Input>(input: &mut I) -> AvailResult<AvailExtrinsic, DecodeError> {
-		// This is a little more complicated than usual since the binary format must be compatible
-		// with substrate's generic `Vec<u8>` type. Basically this just means accepting that there
-		// will be a prefix of vector length (we don't need
-		// to use this).
-		let _length_do_not_remove_me_see_above: Compact<u32> = Decode::decode(input)?;
-
-		let version = input.read_byte()?;
-
-		let is_signed = version & 0b1000_0000 != 0;
-		let version = version & 0b0111_1111;
-		if version != EXTRINSIC_VERSION {
-			return Err("Invalid transaction version".into());
-		}
-		let (app_id, signature) = if is_signed {
-			let _address = <MultiAddress<AccountId32, u32>>::decode(input)?;
-			let sig = MultiSignature::decode(input)?;
-			let extra = <AvailSignedExtra>::decode(input)?;
-			let app_id = extra.7;
-
-			(app_id, Some(sig))
-		} else {
-			return Err("Not signed".into());
-		};
-
-		let section: u8 = Decode::decode(input)?;
-		let method: u8 = Decode::decode(input)?;
-
-		let data: Vec<u8> = match (section, method) {
-			// TODO: Define these pairs as enums or better yet - make a dependency on substrate enums if possible
-			(29, 1) => Decode::decode(input)?,
-			_ => return Err("Not Avail Extrinsic".into()),
-		};
-
-		Ok(Self {
-			app_id,
-			signature,
-			data,
-		})
-=======
->>>>>>> d3e552ee
 	}
 }