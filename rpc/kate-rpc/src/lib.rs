#![deny(unused_crate_dependencies)]

use core::num::NonZeroU16;
use std::{marker::Sync, sync::Arc};

use avail_base::metrics::avail::KateRpcMetrics;
use avail_core::data_proof_v2::SubTrie;
use avail_core::{
	header::HeaderExtension, traits::ExtendedHeader, AppExtrinsic, AppId, DataProof, DataProofV2,
	OpaqueExtrinsic,
};
use codec::{Decode, Encode};
use da_runtime::RuntimeCall;
use da_runtime::{apis::DataAvailApi, Runtime, UncheckedExtrinsic};
use frame_support::BoundedVec;
use frame_system::{limits::BlockLength, submitted_data};
use jsonrpsee::{
	core::{async_trait, Error as JsonRpseeError, RpcResult},
	proc_macros::rpc,
};

use sp_runtime::serde::{Deserialize, Serialize};

use kate::gridgen::AsBytes;
use kate::{
	com::Cell,
	config::{COL_EXTENSION, ROW_EXTENSION},
	gridgen::{EvaluationGrid, PolynomialGrid},
	pmp::m1_blst,
	Seed,
};

use frame_system::submitted_data::Message;
use kate_recovery::matrix::Dimensions;
use moka::future::Cache;
use rayon::prelude::*;
use sc_client_api::BlockBackend;
use sc_rpc_api::DenyUnsafe;
use sp_api::ProvideRuntimeApi;
use sp_blockchain::HeaderBackend;
use sp_runtime::{
	generic::{Digest, SignedBlock},
<<<<<<< HEAD
	traits::{Block as BlockT, Header},
	{AccountId32, MultiAddress},
=======
	traits::{Block as BlockT, ConstU32, Header},
>>>>>>> 36b14fec
};

#[derive(Clone, Debug, PartialEq, Eq, Encode, Decode, Default, Serialize, Deserialize)]
#[serde(rename_all = "camelCase")]
pub struct ProofResponse {
	data_proof: DataProofV2,
	#[serde(skip_serializing_if = "Option::is_none")]
	pub message: Option<Message>,
}

pub type HashOf<Block> = <Block as BlockT>::Hash;

pub type MaxRows = ConstU32<64>;
pub type Rows = BoundedVec<u32, MaxRows>;

pub type MaxCells = ConstU32<64>;
pub type Cells = BoundedVec<Cell, MaxCells>;

#[cfg(feature = "metrics")]
pub mod metrics;

/// # TODO
/// - [ ] Update type definitions for RPCs in our subxt & explorer.
#[rpc(client, server)]
pub trait KateApi<Block>
where
	Block: BlockT,
{
	#[method(name = "kate_queryRows")]
	async fn query_rows(&self, rows: Rows, at: Option<HashOf<Block>>) -> RpcResult<Vec<Vec<u8>>>;

	#[method(name = "kate_queryAppData")]
	async fn query_app_data(
		&self,
		app_id: AppId,
		at: Option<HashOf<Block>>,
	) -> RpcResult<Vec<Option<Vec<u8>>>>;

	#[method(name = "kate_queryProof")]
	async fn query_proof(&self, cells: Cells, at: Option<HashOf<Block>>) -> RpcResult<Vec<u8>>;

	#[method(name = "kate_blockLength")]
	async fn query_block_length(&self, at: Option<HashOf<Block>>) -> RpcResult<BlockLength>;

	#[method(name = "kate_queryDataProof")]
	async fn query_data_proof(
		&self,
		transaction_index: u32,
		at: Option<HashOf<Block>>,
	) -> RpcResult<DataProof>;

	#[method(name = "kate_queryDataProofV2")]
	async fn query_data_proof_v2(
		&self,
		transaction_index: u32,
		at: Option<HashOf<Block>>,
	) -> RpcResult<ProofResponse>;
}

<<<<<<< HEAD
#[cfg(feature = "metrics")]
#[rpc(client, server)]
pub trait KateApiMetrics<Block>
where
	Block: BlockT,
{
	#[method(name = "kate_queryRowsMetrics")]
	async fn query_rows_metrics(
		&self,
		rows: Vec<u32>,
		at: Option<HashOf<Block>>,
	) -> RpcResult<(Vec<Vec<u8>>, u128)>;

	#[method(name = "kate_queryAppDataMetrics")]
	async fn query_app_data_metrics(
		&self,
		app_id: AppId,
		at: Option<HashOf<Block>>,
	) -> RpcResult<(Vec<Option<Vec<u8>>>, u128)>;

	#[method(name = "kate_queryProofMetrics")]
	async fn query_proof_metrics(
		&self,
		cells: Vec<Cell>,
		at: Option<HashOf<Block>>,
	) -> RpcResult<(Vec<u8>, u128)>;

	#[method(name = "kate_blockLengthMetrics")]
	async fn query_block_length_metrics(
		&self,
		at: Option<HashOf<Block>>,
	) -> RpcResult<(BlockLength, u128)>;

	#[method(name = "kate_queryDataProofMetrics")]
	async fn query_data_proof_metrics(
		&self,
		transaction_index: u32,
		at: Option<HashOf<Block>>,
	) -> RpcResult<(DataProof, u128)>;

	#[method(name = "kate_queryDataProofV2Metrics")]
	async fn query_data_proof_v2_metrics(
		&self,
		transaction_index: u32,
		at: Option<HashOf<Block>>,
	) -> RpcResult<(ProofResponse, u128)>;
}

=======
>>>>>>> 36b14fec
#[allow(clippy::type_complexity)]
pub struct Kate<Client, Block: BlockT> {
	client: Arc<Client>,
	eval_grid_cache: Cache<Block::Hash, Arc<EvaluationGrid>>,
	// Have to put dimensions here b/c it's not public in polynomialgrid
	poly_grid_cache: Cache<Block::Hash, Arc<(Dimensions, PolynomialGrid)>>,
	multiproof_srs: m1_blst::M1NoPrecomp,
	/// Whether to deny unsafe calls.
	deny_unsafe: DenyUnsafe,
}

impl<Client, Block: BlockT> Kate<Client, Block> {
	pub fn new(client: Arc<Client>, deny_unsafe: DenyUnsafe) -> Self {
		const GB: u64 = 2u64.pow(30);
		Self {
			client,
			eval_grid_cache: Cache::<_, Arc<EvaluationGrid>>::builder()
				.weigher(|_, v| {
					let n_cells: u32 = v.dims().size();
					n_cells * 32 + 8
				})
				.max_capacity(GB)
				.build(),
			poly_grid_cache: Cache::<_, Arc<(Dimensions, PolynomialGrid)>>::builder()
				.weigher(|_, v| {
					let n_cells: u32 = v.0.size();
					let n_points: u32 =
						v.0.width().try_into().expect("Never more than 2^32 points");
					n_cells * 32 + n_points * 32
				})
				.max_capacity(GB)
				.build(),
			multiproof_srs: kate::couscous::multiproof_params(),
			deny_unsafe,
		}
	}
}

/// Error type of this RPC api.
pub enum Error {
	/// The transaction was not decodable.
	DecodeError,
	/// The call to runtime failed.
	RuntimeError,
}

impl From<Error> for i64 {
	fn from(e: Error) -> i64 {
		match e {
			Error::RuntimeError => 1,
			Error::DecodeError => 2,
		}
	}
}

macro_rules! internal_err {
	($($arg:tt)*) => {{
		JsonRpseeError::Custom(format!($($arg)*))
	}}
}

impl<Client, Block> Kate<Client, Block>
where
	Block: BlockT,
	Client: Send + Sync + 'static,
	Client: HeaderBackend<Block> + ProvideRuntimeApi<Block> + BlockBackend<Block>,
	Client::Api: DataAvailApi<Block>,
	UncheckedExtrinsic: TryFrom<<Block as BlockT>::Extrinsic>,
{
	fn at_or_best(&self, at: Option<<Block as BlockT>::Hash>) -> <Block as BlockT>::Hash {
		at.unwrap_or_else(|| self.client.info().best_hash)
	}

	fn is_block_finalized(&self, block: &SignedBlock<Block>) -> Result<(), JsonRpseeError> {
		let block_header = block.block.header();
		let (block_hash, block_number) = (block_header.hash(), *block_header.number());

		if self.client.info().finalized_number < block_number {
			return Err(internal_err!(
				"Requested block {block_hash} is not finalized"
			));
		}

		Ok(())
	}

	fn get_signed_block(&self, at: Option<Block::Hash>) -> RpcResult<SignedBlock<Block>> {
		let at = self.at_or_best(at);
		self.client
			.block(at)
			.map_err(|e| internal_err!("Invalid block number: {:?}", e))?
			.ok_or_else(|| internal_err!("Missing block {}", at))
	}

	fn get_signed_and_finalized_block(
		&self,
		at: Option<Block::Hash>,
	) -> RpcResult<SignedBlock<Block>> {
		let signed_block = self.get_signed_block(at)?;
		self.is_block_finalized(&signed_block)?;
		Ok(signed_block)
	}

	/// If feature `secure_padding_fill` is enabled then the returned seed is generated using Babe VRF.
	/// Otherwise, it will use the default `Seed` value.
	fn get_seed(&self, at: Block::Hash) -> RpcResult<Seed> {
		if cfg!(feature = "secure_padding_fill") {
			self.client
				.runtime_api()
				.babe_vrf(at)
				.map_err(|e| internal_err!("Babe VRF not found for block {}: {:?}", at, e))
		} else {
			Ok(Seed::default())
		}
	}

	/// The signed_block needs to be finalized.
	async fn get_eval_grid(
		&self,
		signed_block: &SignedBlock<Block>,
	) -> RpcResult<Arc<EvaluationGrid>> {
		let block_hash = signed_block.block.header().hash();

		self.eval_grid_cache
			.try_get_with(block_hash, async move {
				// build block data extension and cache it
				let xts_by_id: Vec<AppExtrinsic> = signed_block
					.block
					.extrinsics()
					.iter()
					.cloned()
					.filter_map(|opaque| UncheckedExtrinsic::try_from(opaque).ok())
					.map(AppExtrinsic::from)
					.collect();

				// Use Babe's VRF
				let seed = self.get_seed(block_hash)?;
				let block_length: BlockLength = self
					.client
					.runtime_api()
					.block_length(block_hash)
					.map_err(|e| internal_err!("Block Length cannot be fetched: {:?}", e))?;

				let mut evals = kate::gridgen::EvaluationGrid::from_extrinsics(
					xts_by_id.clone(),
					4,
					block_length.cols.0.try_into().expect("TODO"), // 'cols' is the # of cols, so width
					block_length.rows.0.try_into().expect("TODO"), // 'rows' is the # of rows, so height
					seed,
				)
				.map_err(|e| internal_err!("Building evals grid failed: {:?}", e))?;

				evals = evals
					.extend_columns(NonZeroU16::new(2).expect("2>0"))
					.map_err(|e| internal_err!("Error extending grid {:?}", e))?;

				Ok::<_, JsonRpseeError>(Arc::new(evals))
			})
			.await
			.map_err(|e: Arc<_>| internal_err!("failed to construct block: {}", e)) // Deref the arc into a reference, clone the ref
	}

	// TODO: We should probably have a metrics item for this
	async fn get_poly_grid(
		&self,
		signed_block: &SignedBlock<Block>,
	) -> RpcResult<Arc<(Dimensions, PolynomialGrid)>> {
		let block_hash = signed_block.block.header().hash();
		self.poly_grid_cache
			.try_get_with(block_hash, async move {
				let evals = self.get_eval_grid(signed_block).await?;
				let polys = evals
					.make_polynomial_grid()
					.map_err(|e| internal_err!("Error getting polynomial grid {:?}", e))?;
				Ok::<_, JsonRpseeError>(Arc::new((evals.dims(), polys)))
			})
			.await
			.map_err(|e: Arc<_>| internal_err!("failed to construct block: {}", e)) // Deref the arc into a reference, clone the ref
	}
}

#[async_trait]
impl<Client, Block> KateApiServer<Block> for Kate<Client, Block>
where
	Block: BlockT<Extrinsic = OpaqueExtrinsic>,
	<Block as BlockT>::Header: ExtendedHeader<
		<<Block as BlockT>::Header as Header>::Number,
		<Block as BlockT>::Hash,
		Digest,
		HeaderExtension,
	>,
	Client: Send + Sync + 'static,
	Client: HeaderBackend<Block> + ProvideRuntimeApi<Block> + BlockBackend<Block>,
	Client::Api: DataAvailApi<Block>,
{
	async fn query_rows(&self, rows: Rows, at: Option<HashOf<Block>>) -> RpcResult<Vec<Vec<u8>>> {
		self.deny_unsafe.check_if_safe()?;
		let execution_start = std::time::Instant::now();

		let signed_block = self.get_signed_and_finalized_block(at)?;
		let evals = self.get_eval_grid(&signed_block).await?;

		let mut data_rows = Vec::with_capacity(rows.len());
		for index in rows {
			let Some(data) = evals.row(index as usize) else {
				return Err(internal_err!("Non existing row: {:?}", index));
			};
			let data: Vec<u8> = data
				.iter()
				.flat_map(|a| a.to_bytes().expect("Ser cannot fail"))
				.collect();

			data_rows.push(data);
		}

		// Execution Time Metric
		KateRpcMetrics::observe_query_rows_execution_time(execution_start.elapsed());

		Ok(data_rows)
	}

	async fn query_app_data(
		&self,
		app_id: AppId,
		at: Option<HashOf<Block>>,
	) -> RpcResult<Vec<Option<Vec<u8>>>> {
		self.deny_unsafe.check_if_safe()?;
		let execution_start = std::time::Instant::now();

		let signed_block = self.get_signed_and_finalized_block(at)?;
		let evals = self.get_eval_grid(&signed_block).await?;

		let extended_dims = evals.dims();
		let orig_dims = non_extended_dimensions(extended_dims)?;

		let rows = evals
			.app_rows(app_id, Some(orig_dims))
			.map_err(|e| internal_err!("Failed to get app rows: {:?}", e))?;
		let Some(rows) = rows else {
			return Err(internal_err!("No rows found"));
		};

		let mut div = 1;
		if extended_dims.height() == 2 * orig_dims.height() {
			div = 2;
		}

		let mut all_rows = vec![None; orig_dims.height()];
		for (mut row_y, row) in rows {
			row_y /= div;
			all_rows[row_y] = Some(
				row.into_iter()
					.flat_map(|s| s.to_bytes().expect("Ser cannot fail"))
					.collect::<Vec<u8>>(),
			);
		}

		// Execution Time Metric
		KateRpcMetrics::observe_query_app_data_execution_time(execution_start.elapsed());

		Ok(all_rows)
	}

	async fn query_proof(&self, cells: Cells, at: Option<HashOf<Block>>) -> RpcResult<Vec<u8>> {
		self.deny_unsafe.check_if_safe()?;
		let execution_start = std::time::Instant::now();

		let signed_block = self.get_signed_and_finalized_block(at)?;
		let evals = self.get_eval_grid(&signed_block).await?;
		let polys = self.get_poly_grid(&signed_block).await?;

		let proof = cells
			.par_iter()
			.map(|cell| {
				let Ok(row) = usize::try_from(cell.row.0) else {
					return Err(internal_err!("cell row did not fit in usize"));
				};
				let Ok(col) = usize::try_from(cell.col.0) else {
					return Err(internal_err!("cell row did not fit in usize"));
				};
				let Some(data) = evals.get::<usize, usize>(row, col) else {
					let e = internal_err!("Invalid cell {:?} for dims {:?}", cell, evals.dims());
					return Err(e);
				};
				let proof = match polys.1.proof(&self.multiproof_srs, cell) {
					Ok(x) => x,
					Err(e) => return Err(internal_err!("Unable to make proof: {:?}", e)),
				};

				let data = data.to_bytes().expect("Ser cannot fail").to_vec();
				let proof = proof.to_bytes().expect("Ser cannot fail").to_vec();

				Ok([proof, data].into_iter().flatten().collect::<Vec<_>>())
			})
			.collect::<Result<Vec<_>, _>>()?;
		let proof: Vec<u8> = proof.into_iter().flatten().collect();

		// Execution Time Metric
		KateRpcMetrics::observe_query_proof_execution_time(execution_start.elapsed());

		Ok(proof)
	}

	async fn query_block_length(&self, at: Option<HashOf<Block>>) -> RpcResult<BlockLength> {
		let execution_start = std::time::Instant::now();

		let at = self.at_or_best(at);
		let api = self.client.runtime_api();
		let block_length = api
			.block_length(at)
			.map_err(|e| internal_err!("Length of best block({:?}): {:?}", at, e))?;

		// Execution Time Metric
		KateRpcMetrics::observe_query_block_length_execution_time(execution_start.elapsed());

		Ok(block_length)
	}

	async fn query_data_proof(
		&self,
		transaction_index: u32,
		at: Option<HashOf<Block>>,
	) -> RpcResult<DataProof> {
		self.deny_unsafe.check_if_safe()?;
		let execution_start = std::time::Instant::now();

		let block = self.get_signed_block(at)?.block;
		let calls = block
			.extrinsics()
			.iter()
			.flat_map(|extrinsic| UncheckedExtrinsic::try_from(extrinsic).ok())
			.map(|extrinsic| extrinsic.function);

		// Build the proof.
		let merkle_proof = submitted_data::calls_proof::<Runtime, _, _>(calls, transaction_index)
			.ok_or_else(|| {
			internal_err!(
				"Data proof cannot be generated for transaction index={} at block {:?}",
				transaction_index,
				at
			)
		})?;

		let data_proof = DataProof::try_from(&merkle_proof)
			.map_err(|e| internal_err!("Data proof cannot be loaded from merkle root: {:?}", e));

		// Execution Time Metric
		KateRpcMetrics::observe_query_data_proof_execution_time(execution_start.elapsed());

		data_proof
	}

	async fn query_data_proof_v2(
		&self,
		transaction_index: u32,
		at: Option<HashOf<Block>>,
	) -> RpcResult<ProofResponse> {
		let execution_start = std::time::Instant::now();

		let block = self.get_signed_block(at)?.block;
		// We can't query DataProofV2 on older blocks which has a V1 header
		if let HeaderExtension::V1(_) = block.header().extension() {
			return Err(internal_err!(
				"The block {:?} has V1 header, which doesn't support DataProofV2",
				at
			));
		}

		let successfull_indices = self
			.client
			.runtime_api()
			.successful_extrinsic_indices(block.hash())
			.map_err(|e| {
				internal_err!("Failed to fetch successfull indices at ({:?}): {:?}", at, e)
			})?;

		let calls = block
			.extrinsics()
			.iter()
			.enumerate()
			.flat_map(|(index, extrinsic)| {
				UncheckedExtrinsic::try_from(extrinsic.clone())
					.ok()
					.map(|unchecked_extrinsic| {
						if successfull_indices.contains(&(index as u32)) {
							unchecked_extrinsic.function
						} else {
							// Some dummy Call
							RuntimeCall::System(frame_system::Call::remark { remark: vec![] })
						}
					})
			});

		let callers: Vec<AccountId32> = block
			.extrinsics()
			.iter()
			.flat_map(|extrinsic| UncheckedExtrinsic::try_from(extrinsic).ok())
			.map(
				|extrinsic| match extrinsic.signature.as_ref().map(|s| &s.0) {
					Some(MultiAddress::Id(id)) => id.clone(),
					_ => AccountId32::new([0u8; 32]),
				},
			)
			.collect();

		let bridge_nonce = self
			.client
			.runtime_api()
			.bridge_nonce(*block.header().parent_hash())
			.map_err(|e| internal_err!("Failed to fetch bridge_nonce at ({:?}): {:?}", at, e))?;

		let transaction_call = calls
			.clone()
			.nth(transaction_index as usize)
			.ok_or_else(|| {
				internal_err!(
					"Cannot to fetch transaction call at index {:?}: {:?}",
					transaction_index,
					at
				)
			})?;

		let call_type: SubTrie;
		let root_side: SubTrie;
		match transaction_call {
			RuntimeCall::DataAvailability(da_control::Call::submit_data { .. }) => {
				call_type = SubTrie::Left;
				root_side = SubTrie::Right;
			},
			RuntimeCall::Succinct(pallet_succinct::Call::send_message { .. }) => {
				call_type = SubTrie::Right;
				root_side = SubTrie::Left;
			},
			_ => {
				return Err(internal_err!(
					"Data proof cannot be generated for transaction index={} at block {:?}",
					transaction_index,
					at
				));
			},
		}

		// Build the proof.
		let (proof, root, message) = submitted_data::calls_proof_v2::<Runtime, _, _>(
			calls,
			callers,
			transaction_index,
			bridge_nonce,
			call_type,
		)
		.ok_or_else(|| {
			internal_err!(
				"Data proof cannot be generated for transaction index={} at block {:?}",
				transaction_index,
				at
			)
		})?;

		let data_proof = DataProofV2::try_from((&proof, root, root_side))
			.map_err(|e| internal_err!("Data proof cannot be loaded from merkle root: {:?}", e))?;

		// Execution Time Metric
		KateRpcMetrics::observe_query_data_proof_v2_execution_time(execution_start.elapsed());

		Ok(ProofResponse {
			data_proof,
			message,
		})
	}
}

<<<<<<< HEAD
#[cfg(feature = "metrics")]
#[async_trait]
impl<Client, Block> KateApiMetricsServer<Block> for Kate<Client, Block>
where
	Block: BlockT<Extrinsic = OpaqueExtrinsic>,
	<Block as BlockT>::Header: ExtendedHeader<
		<<Block as BlockT>::Header as Header>::Number,
		<Block as BlockT>::Hash,
		Digest,
		HeaderExtension,
	>,
	Client: Send + Sync + 'static,
	Client: HeaderBackend<Block> + ProvideRuntimeApi<Block> + BlockBackend<Block>,
	Client::Api: DataAvailApi<Block>,
{
	async fn query_rows_metrics(
		&self,
		rows: Vec<u32>,
		at: Option<HashOf<Block>>,
	) -> RpcResult<(Vec<Vec<u8>>, u128)> {
		let start = std::time::Instant::now();
		let result = self.query_rows(rows, at).await;
		let elapsed = start.elapsed();

		result.map(|r| (r, elapsed.as_micros()))
	}

	async fn query_app_data_metrics(
		&self,
		app_id: AppId,
		at: Option<HashOf<Block>>,
	) -> RpcResult<(Vec<Option<Vec<u8>>>, u128)> {
		let start = std::time::Instant::now();
		let result = self.query_app_data(app_id, at).await;
		let elapsed = start.elapsed();

		result.map(|r| (r, elapsed.as_micros()))
	}

	async fn query_proof_metrics(
		&self,
		cells: Vec<Cell>,
		at: Option<HashOf<Block>>,
	) -> RpcResult<(Vec<u8>, u128)> {
		let start = std::time::Instant::now();
		let result = self.query_proof(cells, at).await;
		let elapsed = start.elapsed();

		result.map(|r| (r, elapsed.as_micros()))
	}

	async fn query_block_length_metrics(
		&self,
		at: Option<HashOf<Block>>,
	) -> RpcResult<(BlockLength, u128)> {
		let start = std::time::Instant::now();
		let result = self.query_block_length(at).await;
		let elapsed = start.elapsed();

		result.map(|r| (r, elapsed.as_micros()))
	}

	async fn query_data_proof_metrics(
		&self,
		transaction_index: u32,
		at: Option<HashOf<Block>>,
	) -> RpcResult<(DataProof, u128)> {
		let start = std::time::Instant::now();
		let result = self.query_data_proof(transaction_index, at).await;
		let elapsed = start.elapsed();

		result.map(|r| (r, elapsed.as_micros()))
	}

	async fn query_data_proof_v2_metrics(
		&self,
		transaction_index: u32,
		at: Option<HashOf<Block>>,
	) -> RpcResult<(ProofResponse, u128)> {
		let start = std::time::Instant::now();
		let result = self.query_data_proof_v2(transaction_index, at).await;
		let elapsed = start.elapsed();

		result.map(|r| (r, elapsed.as_micros()))
	}
}

=======
>>>>>>> 36b14fec
fn non_extended_dimensions(ext_dims: Dimensions) -> RpcResult<Dimensions> {
	// Dimension of no extended matrix.
	let rows = ext_dims
		.rows()
		.get()
		.checked_div(NonZeroU16::get(ROW_EXTENSION))
		.ok_or_else(|| internal_err!("Invalid row extension"))?;
	let cols = ext_dims
		.cols()
		.get()
		.checked_div(NonZeroU16::get(COL_EXTENSION))
		.ok_or_else(|| internal_err!("Invalid col extension"))?;
	let dimensions =
		Dimensions::new_from(rows, cols).ok_or_else(|| internal_err!("Invalid dimensions"))?;

	Ok(dimensions)
}<|MERGE_RESOLUTION|>--- conflicted
+++ resolved
@@ -40,12 +40,8 @@
 use sp_blockchain::HeaderBackend;
 use sp_runtime::{
 	generic::{Digest, SignedBlock},
-<<<<<<< HEAD
-	traits::{Block as BlockT, Header},
+	traits::{Block as BlockT, ConstU32, Header},
 	{AccountId32, MultiAddress},
-=======
-	traits::{Block as BlockT, ConstU32, Header},
->>>>>>> 36b14fec
 };
 
 #[derive(Clone, Debug, PartialEq, Eq, Encode, Decode, Default, Serialize, Deserialize)]
@@ -105,57 +101,6 @@
 	) -> RpcResult<ProofResponse>;
 }
 
-<<<<<<< HEAD
-#[cfg(feature = "metrics")]
-#[rpc(client, server)]
-pub trait KateApiMetrics<Block>
-where
-	Block: BlockT,
-{
-	#[method(name = "kate_queryRowsMetrics")]
-	async fn query_rows_metrics(
-		&self,
-		rows: Vec<u32>,
-		at: Option<HashOf<Block>>,
-	) -> RpcResult<(Vec<Vec<u8>>, u128)>;
-
-	#[method(name = "kate_queryAppDataMetrics")]
-	async fn query_app_data_metrics(
-		&self,
-		app_id: AppId,
-		at: Option<HashOf<Block>>,
-	) -> RpcResult<(Vec<Option<Vec<u8>>>, u128)>;
-
-	#[method(name = "kate_queryProofMetrics")]
-	async fn query_proof_metrics(
-		&self,
-		cells: Vec<Cell>,
-		at: Option<HashOf<Block>>,
-	) -> RpcResult<(Vec<u8>, u128)>;
-
-	#[method(name = "kate_blockLengthMetrics")]
-	async fn query_block_length_metrics(
-		&self,
-		at: Option<HashOf<Block>>,
-	) -> RpcResult<(BlockLength, u128)>;
-
-	#[method(name = "kate_queryDataProofMetrics")]
-	async fn query_data_proof_metrics(
-		&self,
-		transaction_index: u32,
-		at: Option<HashOf<Block>>,
-	) -> RpcResult<(DataProof, u128)>;
-
-	#[method(name = "kate_queryDataProofV2Metrics")]
-	async fn query_data_proof_v2_metrics(
-		&self,
-		transaction_index: u32,
-		at: Option<HashOf<Block>>,
-	) -> RpcResult<(ProofResponse, u128)>;
-}
-
-=======
->>>>>>> 36b14fec
 #[allow(clippy::type_complexity)]
 pub struct Kate<Client, Block: BlockT> {
 	client: Arc<Client>,
@@ -627,96 +572,6 @@
 	}
 }
 
-<<<<<<< HEAD
-#[cfg(feature = "metrics")]
-#[async_trait]
-impl<Client, Block> KateApiMetricsServer<Block> for Kate<Client, Block>
-where
-	Block: BlockT<Extrinsic = OpaqueExtrinsic>,
-	<Block as BlockT>::Header: ExtendedHeader<
-		<<Block as BlockT>::Header as Header>::Number,
-		<Block as BlockT>::Hash,
-		Digest,
-		HeaderExtension,
-	>,
-	Client: Send + Sync + 'static,
-	Client: HeaderBackend<Block> + ProvideRuntimeApi<Block> + BlockBackend<Block>,
-	Client::Api: DataAvailApi<Block>,
-{
-	async fn query_rows_metrics(
-		&self,
-		rows: Vec<u32>,
-		at: Option<HashOf<Block>>,
-	) -> RpcResult<(Vec<Vec<u8>>, u128)> {
-		let start = std::time::Instant::now();
-		let result = self.query_rows(rows, at).await;
-		let elapsed = start.elapsed();
-
-		result.map(|r| (r, elapsed.as_micros()))
-	}
-
-	async fn query_app_data_metrics(
-		&self,
-		app_id: AppId,
-		at: Option<HashOf<Block>>,
-	) -> RpcResult<(Vec<Option<Vec<u8>>>, u128)> {
-		let start = std::time::Instant::now();
-		let result = self.query_app_data(app_id, at).await;
-		let elapsed = start.elapsed();
-
-		result.map(|r| (r, elapsed.as_micros()))
-	}
-
-	async fn query_proof_metrics(
-		&self,
-		cells: Vec<Cell>,
-		at: Option<HashOf<Block>>,
-	) -> RpcResult<(Vec<u8>, u128)> {
-		let start = std::time::Instant::now();
-		let result = self.query_proof(cells, at).await;
-		let elapsed = start.elapsed();
-
-		result.map(|r| (r, elapsed.as_micros()))
-	}
-
-	async fn query_block_length_metrics(
-		&self,
-		at: Option<HashOf<Block>>,
-	) -> RpcResult<(BlockLength, u128)> {
-		let start = std::time::Instant::now();
-		let result = self.query_block_length(at).await;
-		let elapsed = start.elapsed();
-
-		result.map(|r| (r, elapsed.as_micros()))
-	}
-
-	async fn query_data_proof_metrics(
-		&self,
-		transaction_index: u32,
-		at: Option<HashOf<Block>>,
-	) -> RpcResult<(DataProof, u128)> {
-		let start = std::time::Instant::now();
-		let result = self.query_data_proof(transaction_index, at).await;
-		let elapsed = start.elapsed();
-
-		result.map(|r| (r, elapsed.as_micros()))
-	}
-
-	async fn query_data_proof_v2_metrics(
-		&self,
-		transaction_index: u32,
-		at: Option<HashOf<Block>>,
-	) -> RpcResult<(ProofResponse, u128)> {
-		let start = std::time::Instant::now();
-		let result = self.query_data_proof_v2(transaction_index, at).await;
-		let elapsed = start.elapsed();
-
-		result.map(|r| (r, elapsed.as_micros()))
-	}
-}
-
-=======
->>>>>>> 36b14fec
 fn non_extended_dimensions(ext_dims: Dimensions) -> RpcResult<Dimensions> {
 	// Dimension of no extended matrix.
 	let rows = ext_dims
