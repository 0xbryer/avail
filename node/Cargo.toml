--- conflicted
+++ resolved
@@ -1,10 +1,6 @@
 [package]
 name = "data-avail"
-<<<<<<< HEAD
-version = "1.9.1"
-=======
 version = "1.10.0"
->>>>>>> d421d7a0
 description = "Avail Node"
 authors = ["Anonymous"]
 homepage = "https://www.availproject.org/"
@@ -36,12 +32,8 @@
 
 # 3rd-party
 codec = { package = "parity-scale-codec", version = "3" }
-<<<<<<< HEAD
 clap = { version = "4.4.17", features = ["derive"], optional = true }
-=======
-clap = { version = "4.0.9", features = ["derive"], optional = true }
 clap-num = { version = "1.1.1", optional = true }
->>>>>>> d421d7a0
 jsonrpsee = { version = "0.16.2", features = ["server"] }
 futures = "0.3.21"
 serde = { version = "1.0.126", features = ["derive"] }
