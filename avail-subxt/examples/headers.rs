--- conflicted
+++ resolved
@@ -2,11 +2,7 @@
 use avail_subxt::{build_client, Opts};
 use futures::future::{join_all, TryFutureExt};
 use structopt::StructOpt;
-<<<<<<< HEAD
-use subxt::{ext::sp_runtime::traits::Header as XtHeader, rpc::BlockNumber};
-=======
 use subxt::{config::Header as XtHeader, rpc::types::BlockNumber};
->>>>>>> d3e552ee
 
 /// This example gets all the headers from testnet. It requests them in concurrently in batches of BATCH_NUM.
 /// Fetching headers one by one is too slow for a large number of blocks.
