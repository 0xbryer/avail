use codec::{Decode, Encode};
use derive_more::Constructor;
use serde::{Deserialize, Serialize};

pub mod extrinsic_params;
pub use extrinsic_params::{new_params_from_app_id, CheckAppId, ExtrinsicParams};

pub mod header;
pub use header::Header;
use sp_core::U256;

pub mod babe;
pub mod grandpa;

/// Compatible with `kate::com::Cell`
#[derive(Clone, Constructor, Debug, Serialize, Deserialize, Encode, Decode)]
pub struct Cell {
	#[codec(compact)]
	pub row: u32,
	#[codec(compact)]
	pub col: u32,
}

impl<R, C> From<(R, C)> for Cell
where
	R: Into<u32>,
	C: Into<u32>,
{
	fn from((row, col): (R, C)) -> Self {
		Self {
			row: row.into(),
			col: col.into(),
		}
	}
}

<<<<<<< HEAD
use crate::{api::runtime_types::avail_core::data_proof::message::Message, BoundedVec};
use avail_core::data_proof::Message as CMessage;

impl From<CMessage> for Message {
	fn from(m: CMessage) -> Self {
		match m {
			CMessage::ArbitraryMessage(data) => {
				Message::ArbitraryMessage(BoundedVec(data.into_inner()))
			},
			CMessage::FungibleToken { asset_id, amount } => {
				Message::FungibleToken { asset_id, amount }
			},
		}
=======
// TODO: Move all types used in rpc in avail-core so we don't have to create them here
pub type GRawScalar = U256;
pub type GDataProof = (GRawScalar, GProof);

#[derive(Encode, Decode, Debug, Clone, Copy)]
#[cfg_attr(feature = "std", derive(Serialize, Deserialize))]
#[cfg_attr(feature = "std", serde(try_from = "Vec<u8>", into = "Vec<u8>"))]
pub struct GProof([u8; 48]);
impl From<GProof> for Vec<u8> {
	fn from(proof: GProof) -> Self {
		proof.0.to_vec()
	}
}
impl TryFrom<Vec<u8>> for GProof {
	type Error = u32;
	fn try_from(data: Vec<u8>) -> Result<Self, Self::Error> {
		if data.len() != 48 {
			return Err(data.len() as u32);
		};

		let mut proof = [0u8; 48];
		proof.copy_from_slice(&data);
		Ok(GProof(proof))
>>>>>>> 1389a9bf
	}
}<|MERGE_RESOLUTION|>--- conflicted
+++ resolved
@@ -34,21 +34,6 @@
 	}
 }
 
-<<<<<<< HEAD
-use crate::{api::runtime_types::avail_core::data_proof::message::Message, BoundedVec};
-use avail_core::data_proof::Message as CMessage;
-
-impl From<CMessage> for Message {
-	fn from(m: CMessage) -> Self {
-		match m {
-			CMessage::ArbitraryMessage(data) => {
-				Message::ArbitraryMessage(BoundedVec(data.into_inner()))
-			},
-			CMessage::FungibleToken { asset_id, amount } => {
-				Message::FungibleToken { asset_id, amount }
-			},
-		}
-=======
 // TODO: Move all types used in rpc in avail-core so we don't have to create them here
 pub type GRawScalar = U256;
 pub type GDataProof = (GRawScalar, GProof);
@@ -72,6 +57,21 @@
 		let mut proof = [0u8; 48];
 		proof.copy_from_slice(&data);
 		Ok(GProof(proof))
->>>>>>> 1389a9bf
+	}
+}
+
+use crate::{api::runtime_types::avail_core::data_proof::message::Message, BoundedVec};
+use avail_core::data_proof::Message as CMessage;
+
+impl From<CMessage> for Message {
+	fn from(m: CMessage) -> Self {
+		match m {
+			CMessage::ArbitraryMessage(data) => {
+				Message::ArbitraryMessage(BoundedVec(data.into_inner()))
+			},
+			CMessage::FungibleToken { asset_id, amount } => {
+				Message::FungibleToken { asset_id, amount }
+			},
+		}
 	}
 }