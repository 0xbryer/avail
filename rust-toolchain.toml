--- conflicted
+++ resolved
@@ -1,9 +1,5 @@
 [toolchain]
-<<<<<<< HEAD
-channel = "1.64"
-=======
 channel = "nightly-2022-11-15"
->>>>>>> d3e552ee
 components = ["rustfmt", "clippy", "llvm-tools-preview"]
 profile = "minimal"
 targets = ["wasm32-unknown-unknown"]