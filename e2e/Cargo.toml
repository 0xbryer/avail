--- conflicted
+++ resolved
@@ -17,12 +17,6 @@
 subxt = "0.34"
 subxt-signer = "0.34"
 codec = { package = "parity-scale-codec", version = "3", default-features = false, features = ["derive", "full", "bit-vec"] }
-<<<<<<< HEAD
-kate-recovery = { git = "https://github.com/availproject/avail-core", branch = "ghali/test-matrix-weight" }
-kate = { git = "https://github.com/availproject/avail-core", branch = "ghali/test-matrix-weight" }
-avail-core = { git = "https://github.com/availproject/avail-core", branch = "ghali/test-matrix-weight" }
-=======
->>>>>>> 55ea1fd1
 binary-merkle-tree = { git = "https://github.com/availproject/polkadot-sdk.git", tag = "polkadot-1.7.1-patch-2" }
 
 # Other
