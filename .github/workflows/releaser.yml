name: Releaser
on:
  push:
    branches-ignore:
      - '**'
    tags:
      - '*'

jobs:
  binary_linux_amd64:
    runs-on: ubuntu-latest
    steps:
         - uses: actions/checkout@v2
<<<<<<< HEAD
=======
         - name: Install Protoc
           uses: arduino/setup-protoc@v1
           with:
             version: '3.x'

>>>>>>> d3e552ee
         - name: install cargo deps and build avail
           shell: bash
           run: |
            curl https://sh.rustup.rs -sSf | sh -s -- -y
            source "$HOME/.cargo/env"
            rustup toolchain install nightly
            rustup default nightly
            rustup target add wasm32-unknown-unknown --toolchain nightly

            cargo build --release -p data-avail
            mv target/release/data-avail target/release/data-avail-linux-amd64
            pushd target/release/
            tar czf data-avail-linux-amd64.tar.gz data-avail-linux-amd64
            popd
         - uses: actions/upload-artifact@v2
           with:
             name: data-avail-linux-amd64-tar
             path: target/release/data-avail-linux-amd64.tar.gz

  binary_linux_aarch64:
    runs-on: ubuntu-latest
    steps:
         - uses: actions/checkout@v2
         - name: Install Protoc
           uses: arduino/setup-protoc@v1
           with:
             version: '3.x'

         - name: install cargo deps and build avail
           shell: bash
           run: |
            curl https://sh.rustup.rs -sSf | sh -s -- -y
            source "$HOME/.cargo/env"
            rustup toolchain install nightly
            rustup default nightly
            rustup target add wasm32-unknown-unknown --toolchain nightly

            rustup target add aarch64-unknown-linux-gnu
            sudo apt-get update && sudo apt-get install -y musl-tools clang gcc-aarch64-linux-gnu g++-aarch64-linux-gnu libc6-dev libc6-dev-arm64-cross
            env  BINDGEN_EXTRA_CLANG_ARGS='--sysroot /usr/aarch64-linux-gnu' CARGO_TARGET_AARCH64_UNKNOWN_LINUX_GNU_LINKER=/usr/bin/aarch64-linux-gnu-gcc cargo build --release --target=aarch64-unknown-linux-gnu -p data-avail
            mv target/aarch64-unknown-linux-gnu/release/data-avail target/aarch64-unknown-linux-gnu/release/data-avail-linux-aarch64
            pushd target/aarch64-unknown-linux-gnu/release/
            tar czf data-avail-linux-aarch64.tar.gz data-avail-linux-aarch64
            popd
         - uses: actions/upload-artifact@v2
           with:
             name: data-avail-linux-aarch64-tar
             path: target/aarch64-unknown-linux-gnu/release/data-avail-linux-aarch64.tar.gz


  # compile all binaries from previous jobs into single release
  binary_publish:
    needs: [binary_linux_amd64, binary_linux_aarch64]
    runs-on: ubuntu-latest
    steps:
         - uses: actions/download-artifact@v2
           with:
             name: data-avail-linux-amd64-tar
         - uses: actions/download-artifact@v2
           with:
             name: data-avail-linux-aarch64-tar
         - name: Prepare
           id: prepare
           run: |
               TAG=${GITHUB_REF#refs/tags/}
               echo ::set-output name=tag_name::${TAG}
         - name: publish binaries
           uses: svenstaro/upload-release-action@v2
           with:
             repo_token: ${{ secrets.GITHUB_TOKEN }}
             file: /home/runner/work/avail/avail/data-avail*
             release_name: ${{ steps.prepare.outputs.tag_name }}
             tag: ${{ steps.prepare.outputs.tag_name }}
             overwrite: true
             file_glob: true

  # build avail image and publish to dockerhub
  docker_linux_amd64:
    runs-on: ubuntu-latest
    steps:
      - name: Checkout
        uses: actions/checkout@v2
      - name: Set up QEMU
        uses: docker/setup-qemu-action@v2
      - name: Set up Docker Buildx
        id: buildx
        uses: docker/setup-buildx-action@v2
      - name: Prepare
        id: prepare
        run: |
            TAG=${GITHUB_REF#refs/tags/}
            echo ::set-output name=tag_name::${TAG}
      - name: Login to DockerHub
        uses: docker/login-action@v2
        with:
          username: ${{ secrets.DOCKERHUB_USERNAME }}
          password: ${{ secrets.DOCKERHUB_TOKEN }}
      - name: Build and push images
        uses: docker/build-push-action@v3
        with:
          builder: ${{ steps.buildx.outputs.name }}
          context: .
          file: ./Dockerfile
          platforms: linux/amd64
          push: true
          tags: 0xpolygon/avail:${{ steps.prepare.outputs.tag_name }}<|MERGE_RESOLUTION|>--- conflicted
+++ resolved
@@ -11,14 +11,11 @@
     runs-on: ubuntu-latest
     steps:
          - uses: actions/checkout@v2
-<<<<<<< HEAD
-=======
          - name: Install Protoc
            uses: arduino/setup-protoc@v1
            with:
              version: '3.x'
 
->>>>>>> d3e552ee
          - name: install cargo deps and build avail
            shell: bash
            run: |
