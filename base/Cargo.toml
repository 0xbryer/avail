--- conflicted
+++ resolved
@@ -1,9 +1,10 @@
 [package]
 name = "avail-base"
 version = "0.1.0"
-edition = "2021"
-
-# See more keys and their definitions at https://doc.rust-lang.org/cargo/reference/manifest.html
+authors.workspace = true
+edition.workspace = true
+homepage.workspace = true
+repository.workspace = true
 
 [dependencies]
 # Our crates
@@ -11,27 +12,25 @@
 kate = { workspace = true, default-features = false }
 
 # Substrate related
-substrate-prometheus-endpoint = { version = "0.10.0-dev", optional = true }
-<<<<<<< HEAD
-sp-std = { git = "https://github.com/availproject/polkadot-sdk.git", tag = "polkadot-v1.6.0-patch", default-features = false }
-sp-core = { git = "https://github.com/availproject/polkadot-sdk.git", tag = "polkadot-v1.6.0-patch", default-features = false }
 codec = { package = "parity-scale-codec", version = "3", default-features = false, features = [
 	"derive",
 ] }
-scale-info = { version = "2.5.0", default-features = false, features = [
-	"derive",
-] }
-=======
 sp-std = { workspace = true, default-features = false }
->>>>>>> 673a1698
+sp-api = { workspace = true, default-features = false }
+sp-runtime = { workspace = true, default-features = false }
+sp-core = { workspace = true, default-features = false }
+sp-inherents = { workspace = true, default-features = false }
+sp-runtime-interface = { workspace = true, default-features = false }
+scale-info = { workspace = true, default-features = false }
+# sc-client-api = { workspace = true, default-features = false }
+# sp-externalities = { workspace = true, default-features = false }
+
+substrate-prometheus-endpoint = { workspace = true, optional = true }
 
 # 3rd-party
-log = "0.4.17"
-once_cell = { version = "1.17.1", optional = true }
-hex-literal = "0.3.4"
-
-[dev-dependencies]
-sp-io = { git = "https://github.com/availproject/polkadot-sdk.git", tag = "polkadot-v1.6.0-patch" }
+log.workspace = true
+once_cell = { workspace = true, default-features = false, optional = true }
+hex-literal.workspace = true
 
 [features]
 default = ["std"]
@@ -42,5 +41,10 @@
 	"once_cell",
 	"sp-core/std",
 	"sp-std/std",
+	"sp-api/std",
+	"sp-runtime/std",
+	"sp-runtime-interface/std",
+	"sp-inherents/std",
+	# "sp-externalities/std",
 	"substrate-prometheus-endpoint",
 ]