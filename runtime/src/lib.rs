--- conflicted
+++ resolved
@@ -189,22 +189,13 @@
 		[pallet_mmr, crate::Mmr]
 
 		[frame_system, SystemBench::<Runtime>]
-<<<<<<< HEAD
 		[da_control, crate::DataAvailability]
 		[nomad_home, crate::NomadHome]
 		[nomad_da_bridge, crate::NomadDABridge]
 		[pallet_identity, crate::Identity]
 		[pallet_mandate, crate::Mandate]
+		[pallet_succinct, crate::Succinct]
 		[pallet_proxy, crate::Proxy]
-=======
-		[da_control, $crate::DataAvailability]
-		[nomad_home, $crate::NomadHome]
-		[nomad_da_bridge, $crate::NomadDABridge]
-		[pallet_identity, $crate::Identity]
-		[pallet_mandate, $crate::Mandate]
-		[pallet_succinct, $crate::Succinct]
-		[pallet_proxy, $crate::Proxy]
->>>>>>> e976c560
 	);
 }
 
