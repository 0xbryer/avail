--- conflicted
+++ resolved
@@ -148,11 +148,8 @@
 		NominationPools: pallet_nomination_pools = 36,
 		Identity: pallet_identity = 37,
 		Mandate: pallet_mandate = 38,
-<<<<<<< HEAD
 		Succinct: pallet_succinct = 39,
-=======
-		Proxy: pallet_proxy = 39,
->>>>>>> 36b14fec
+		Proxy: pallet_proxy = 40,
 	}
 );
 
@@ -197,11 +194,8 @@
 		[nomad_da_bridge, $crate::NomadDABridge]
 		[pallet_identity, $crate::Identity]
 		[pallet_mandate, $crate::Mandate]
-<<<<<<< HEAD
 		[pallet_succinct, $crate::Succinct]
-=======
 		[pallet_proxy, $crate::Proxy]
->>>>>>> 36b14fec
 	);
 }
 
