use core::fmt::Debug;

use avail_core::OpaqueExtrinsic;
use binary_merkle_tree::{merkle_proof, merkle_root, verify_proof, Leaf, MerkleProof};
use sp_core::H256;
use sp_runtime::traits::Keccak256;
use sp_std::{cell::RefCell, rc::Rc, vec::Vec};

const LOG_TARGET: &str = "runtime::system::submitted_data";

/// Information about `submitted_data_root` and `submitted_data_proof` methods.
#[derive(Default, Debug)]
pub struct Metrics {
	/// Number of extrinsics containing one or more submitted data.
	pub data_submit_extrinsics: u32,
	/// Total number of submitted data.
	pub data_submit_leaves: u32,
	/// Total number of analysed extrinsic.
	pub total_extrinsics: u32,
}

pub type RcMetrics = Rc<RefCell<Metrics>>;

impl Metrics {
	/// Creates a shared metric with internal mutability.
	fn new_shared() -> RcMetrics {
		Rc::new(RefCell::new(Self::default()))
	}
}

/// Extracts the `data` field from some types of extrinsics.
pub trait Extractor {
	type Error: Debug;
	/// Returns the `data` field of `encoded_extrinsic` if it contains one, like a
	/// `Avail::SubmitData` call.
	///
	/// The `metrics` will be used to write accountability information about the whole process.
	fn extract(
		extrinsic: &OpaqueExtrinsic,
		metrics: RcMetrics,
	) -> Result<Vec<Vec<u8>>, Self::Error>;
}

#[cfg(any(feature = "std", test))]
impl Extractor for () {
	type Error = ();

	fn extract(_: &OpaqueExtrinsic, _: RcMetrics) -> Result<Vec<Vec<u8>>, ()> {
		Ok(vec![])
	}
}

/// It is similar to `Extractor` but it uses `C` type for calls, instead of `AppExtrinsic`.
pub trait Filter<C> {
	/// Returns the `data` field of `call` if it is a one or multiple valid `da_ctrl::submit_data` call.
	fn filter(call: C, metrics: RcMetrics) -> Vec<Vec<u8>>;

	/// This function processes a list of calls and returns their data as Vec<Vec<u8>>
	fn process_calls(calls: Vec<C>, metrics: &RcMetrics) -> Vec<Vec<u8>>;
}

#[cfg(any(feature = "std", test))]
impl<C> Filter<C> for () {
	fn filter(_: C, _: RcMetrics) -> Vec<Vec<u8>> {
		vec![]
	}

	fn process_calls(_: Vec<C>, _: &RcMetrics) -> Vec<Vec<u8>> {
		vec![]
	}
}

fn extract_and_inspect<E>(opaque: &OpaqueExtrinsic, metrics: RcMetrics) -> Vec<Vec<u8>>
where
	E: Extractor,
	E::Error: Debug,
{
	let extracted = E::extract(opaque, metrics);
	if let Err(e) = extracted.as_ref() {
		log::error!("Extractor cannot decode opaque: {e:?}");
	}
	extracted
		.unwrap_or_default()
		.into_iter()
		.filter(|data| !data.is_empty())
		.collect()
}

/// Construct a root hash of Binary Merkle Tree created from given filtered `app_extrincs`.
pub fn extrinsics_root<'a, E, I>(opaque_itr: I) -> H256
where
	E: Extractor,
	E::Error: Debug,
	I: Iterator<Item = &'a OpaqueExtrinsic>,
{
	let metrics = Metrics::new_shared();
	let submitted_data =
		opaque_itr.flat_map(|ext| extract_and_inspect::<E>(ext, Rc::clone(&metrics)));

	root(submitted_data, Rc::clone(&metrics))
}

/// Construct a root hash of Binary Merkle Tree created from given filtered `calls`.
pub fn calls_root<F, C, I>(calls: I) -> H256
where
	F: Filter<C>,
	I: Iterator<Item = C>,
{
	let metrics = Metrics::new_shared();
	let submitted_data = calls.flat_map(|c| F::filter(c, Rc::clone(&metrics)));
	root(submitted_data, Rc::clone(&metrics))
}

/// Construct a root hash of a Binary Merkle Tree created from given leaves and stores
/// information about the process into `metrics`.
///
/// In case an empty list of leaves is passed the function returns a 0-filled hash.
fn root<I: Iterator<Item = Vec<u8>>>(submitted_data: I, metrics: RcMetrics) -> H256 {
	#[cfg(not(feature = "force-rs-merkle"))]
	let root = merkle_root::<Keccak256, _>(submitted_data);
	#[cfg(feature = "force-rs-merkle")]
	let root = rs_merkle_root(submitted_data).into();
	log::debug!(
		target: LOG_TARGET,
		"Build submitted data root: {:?}, metrics: {:?}",
		root,
		metrics
	);

	root
}

/// Calculates the merkle root using `Keccak256` and `rs_merkle` crate.
#[cfg(feature = "force-rs-merkle")]
fn rs_merkle_root<I>(leaves: I) -> H256
where
	I: Iterator<Item = Vec<u8>>,
{
	use rs_merkle::{Hasher, MerkleTree};

	#[derive(Clone)]
	pub struct Keccak256Algorithm {}

	impl Hasher for Keccak256Algorithm {
		type Hash = [u8; 32];

		fn hash(data: &[u8]) -> [u8; 32] {
			sp_io::hashing::keccak_256(data).into()
		}
	}

	let mut tree = MerkleTree::<Keccak256Algorithm>::new();
	leaves.for_each(|leave| {
		let leave_hash = Keccak256Algorithm::hash(leave.as_slice());
		tree.insert(leave_hash);
	});

	tree.commit();
	tree.root().unwrap_or_default().into()
}

/// Creates the Merkle Proof of the submitted data items in `app_extrinsics` filtered and
/// extracted by `E` and the given `data_index`.
///
/// If `data_index` is greater than the number of Merkle leaves, it will return `None`.
///
/// # TODO
/// - The `merkle_proof` requires `ExactSizeIterator`, forcing to load all submitted data into
/// memory. That would increase the memory footprint of the node significantly. We could fix this
/// adding the number of submitted data items at `System` pallet.
pub fn extrinsics_proof<'a, E, I>(
	app_extrinsics: I,
	data_index: u32,
) -> Option<MerkleProof<H256, Vec<u8>>>
where
	E: Extractor,
	E::Error: Debug,
	I: Iterator<Item = &'a OpaqueExtrinsic>,
{
	let metrics = Metrics::new_shared();
	let submitted_data = app_extrinsics
		.flat_map(|ext| extract_and_inspect::<E>(ext, Rc::clone(&metrics)))
		.collect::<Vec<_>>();

	proof(submitted_data, data_index, Rc::clone(&metrics))
}

/// Creates the Merkle Proof of the submitted data items in `calls` filtered by `F` and
/// the given `data_index`.
///
/// If `transaction_index` is greater than the number transactions in the block, it will return `None`.
/// If `data_index` is greater than the number of Merkle leaves, it will return `None`.
///
/// # TODO
/// - The `merkle_proof` requires `ExactSizeIterator`, forcing to load all submitted data into
/// memory. That would increase the memory footprint of the node significantly. We could fix this
/// adding the number of submitted data items at `System` pallet.
pub fn calls_proof<F, I, C>(calls: I, transaction_index: u32) -> Option<MerkleProof<H256, Vec<u8>>>
where
	F: Filter<C>,
	I: Iterator<Item = C>,
{
	let metrics = Metrics::new_shared();

	let transaction_index = usize::try_from(transaction_index).ok()?;
	let tx_max = transaction_index.checked_add(1)?;

	let submitted_data = calls
		.map(|c| {
			F::filter(c, Rc::clone(&metrics))
				.into_iter()
				.flatten()
				.collect::<Vec<_>>()
		})
		.collect::<Vec<_>>();

	match submitted_data.get(transaction_index) {
		None => return None,
		Some(data) if data.is_empty() => return None,
		_ => (),
	};

	let data_index = submitted_data
		.iter()
		.take(tx_max)
		.filter(|data| !data.is_empty())
		.count() - 1;

	let data = submitted_data
		.into_iter()
		.filter(|v| !v.is_empty())
		.collect::<Vec<_>>();

	let data_index = u32::try_from(data_index).ok()?;
	proof(data, data_index, Rc::clone(&metrics))
}

/// Construct a Merkle Proof for `submit_data` given by `data_index` and stores
/// information about the process into `metrics`.
///
/// If `data_index` is greater than the number of Merkle leaves, it will return `None`.
fn proof(
	submitted_data: Vec<Vec<u8>>,
	data_index: u32,
	metrics: RcMetrics,
) -> Option<MerkleProof<H256, Vec<u8>>> {
	let data_index = data_index as usize;
	// NOTE: `merkle_proof` panics if `data_index > leaves`.
	if data_index >= submitted_data.len() {
		return None;
	}

	let proof = merkle_proof::<Keccak256, _, _>(submitted_data, data_index);
	log::debug!(
		target: LOG_TARGET,
		"Build submitted data proof of index {data_index}: {:?} metrics: {:?}",
		proof,
		metrics
	);

	Some(proof)
}

/// Verify Merkle Proof correctness versus given root hash.
///
/// The proof is NOT expected to contain leaf hash as the first
/// element, but only all adjacent nodes required to eventually by process of
/// concatenating and hashing end up with given root hash.
///
/// The proof must not contain the root hash.
pub fn verify<I>(
	root: H256,
	proof: I,
	number_of_submitted_data: u32,
	data_index: u32,
	data_hash: H256,
) -> bool
where
	I: IntoIterator<Item = H256>,
{
	let leaf = Leaf::Hash(data_hash);
	verify_proof::<Keccak256, _, _>(
		&root,
		proof,
		number_of_submitted_data as usize,
		data_index as usize,
		leaf,
	)
}

#[cfg(test)]
mod test {
	use std::vec;

	use crate::submitted_data::{calls_proof, Filter, RcMetrics};

	// dummy filter implementation that skips empty strings in vector
	impl<C> Filter<C> for String
	where
		String: From<C>,
	{
		fn filter(d: C, _: RcMetrics) -> Vec<Vec<u8>> {
			let s = String::try_from(d).unwrap();
			if s.is_empty() {
				vec![]
			} else {
				vec![s.into_bytes()]
			}
		}

<<<<<<< HEAD
		fn process_calls(_: Vec<C>, _: &RcMetrics) -> Vec<Vec<u8>> { vec![] }
=======
		fn process_calls(_: Vec<C>, _: &RcMetrics) -> Vec<Vec<u8>> {
			vec![]
		}
>>>>>>> e381e5fa
	}

	#[test]
	fn test_data_proof_with_skipped_tx() {
		let tx1_data: String = String::from("0");
		let tx2_data: String = String::new(); // tx should be skipped
		let tx3_data: String = String::from("1");
		let tx4_data: String = String::from("2");

		let submitted_data = vec![tx1_data, tx2_data, tx3_data, tx4_data];

		// leaf 0 044852b2a670ade5407e78fb2863c51de9fcb96542a07186fe3aeda6bb8a116d
		// leaf 1 c89efdaa54c0f20c7adf612882df0950f5a951637e0307cdcb4c672f298b8bc6
		// leaf 2 ad7c5bef027816a800da1736444fb58a807ef4c9603b7848673f7e3a68eb14a5
		// intermediate root (leaf[0], leaf[1])  0b4aa17bff8fc189efb37609ac5ea9fca0df4c834a6fbac74b24c8119c40fef2
		// data_root 0f1d00f4d84258b8d99bfc4748ff45b8039f108f43ca47e22ac5a1eab2e8c02d

		if let Some(da_proof) = calls_proof::<String, _, _>(submitted_data.clone().into_iter(), 0) {
			assert_eq!(da_proof.leaf_index, 0);
			assert_eq!(
				format!("{:#x}", da_proof.root),
				"0x0f1d00f4d84258b8d99bfc4748ff45b8039f108f43ca47e22ac5a1eab2e8c02d"
			);
			assert_eq!(da_proof.proof.len(), 2);
			assert_eq!(
				format!("{:#x}", da_proof.proof[0]),
				"0xc89efdaa54c0f20c7adf612882df0950f5a951637e0307cdcb4c672f298b8bc6"
			);
			assert_eq!(
				format!("{:#x}", da_proof.proof[1]),
				"0xad7c5bef027816a800da1736444fb58a807ef4c9603b7848673f7e3a68eb14a5"
			);
			assert_eq!(da_proof.number_of_leaves, 3);
		} else {
			panic!("Proof not generated for the transaction index 0!");
		}

		// proof should not be generated when there is not data
		assert_eq!(
			None,
			calls_proof::<String, _, _>(submitted_data.clone().into_iter(), 1)
		);

		if let Some(da_proof) = calls_proof::<String, _, _>(submitted_data.clone().into_iter(), 2) {
			assert_eq!(da_proof.leaf_index, 1);
			assert_eq!(
				format!("{:#x}", da_proof.root),
				"0x0f1d00f4d84258b8d99bfc4748ff45b8039f108f43ca47e22ac5a1eab2e8c02d"
			);
			assert_eq!(da_proof.proof.len(), 2);
			assert_eq!(
				format!("{:#x}", da_proof.proof[0]),
				"0x044852b2a670ade5407e78fb2863c51de9fcb96542a07186fe3aeda6bb8a116d"
			);
			assert_eq!(
				format!("{:#x}", da_proof.proof[1]),
				"0xad7c5bef027816a800da1736444fb58a807ef4c9603b7848673f7e3a68eb14a5"
			);
			assert_eq!(da_proof.number_of_leaves, 3);
		} else {
			panic!("Proof not generated for the transaction index 2!");
		}

		if let Some(da_proof) = calls_proof::<String, _, _>(submitted_data.clone().into_iter(), 3) {
			assert_eq!(da_proof.leaf_index, 2);
			assert_eq!(
				format!("{:#x}", da_proof.root),
				"0x0f1d00f4d84258b8d99bfc4748ff45b8039f108f43ca47e22ac5a1eab2e8c02d"
			);
			assert_eq!(da_proof.proof.len(), 1);
			assert_eq!(
				format!("{:#x}", da_proof.proof[0]),
				"0x0b4aa17bff8fc189efb37609ac5ea9fca0df4c834a6fbac74b24c8119c40fef2"
			);
			assert_eq!(da_proof.number_of_leaves, 3);
		} else {
			panic!("Proof not generated for the transaction index 3!");
		}

		// submit index that does not exists and proof should not be generated
		assert_eq!(
			None,
			calls_proof::<String, _, _>(submitted_data.clone().into_iter(), 15)
		);
	}
}

#[cfg(all(test, feature = "force-rs-merkle"))]
mod test {
	use avail_core::AppId;
	use hex_literal::hex;
	use rs_merkle::{algorithms::Sha256, Hasher, MerkleTree};
	use test_case::test_case;

	use super::*;

	mod nomad {
		use codec::{Compact, Error as DecodeError, Input};
		use sp_runtime::{AccountId32, MultiAddress, MultiSignature};

		use super::*;

		#[derive(Debug, Clone, PartialEq, Eq, Default)]
		pub struct AvailExtrinsic {
			pub app_id: u32,
			pub signature: Option<MultiSignature>,
			pub data: Vec<u8>,
		}

		pub type AvailSignedExtra = ((), (), (), AvailMortality, Nonce, (), Balance, u32);

		#[derive(Decode)]
		pub struct Balance(#[codec(compact)] u128);

		#[derive(Decode)]
		pub struct Nonce(#[codec(compact)] u32);

		pub enum AvailMortality {
			Immortal,
			Mortal(u64, u64),
		}

		impl Decode for AvailMortality {
			fn decode<I: Input>(input: &mut I) -> Result<Self, DecodeError> {
				let first = input.read_byte()?;
				if first == 0 {
					Ok(Self::Immortal)
				} else {
					let encoded = first as u64 + ((input.read_byte()? as u64) << 8);
					let period = 2 << (encoded % (1 << 4));
					let quantize_factor = (period >> 12).max(1);
					let phase = (encoded >> 4) * quantize_factor;
					if period >= 4 && phase < period {
						Ok(Self::Mortal(period, phase))
					} else {
						Err("Invalid period and phase".into())
					}
				}
			}
		}

		const EXTRINSIC_VERSION: u8 = 4;

		impl Decode for AvailExtrinsic {
			fn decode<I: Input>(input: &mut I) -> Result<AvailExtrinsic, DecodeError> {
				// This is a little more complicated than usual since the binary format must be compatible
				// with substrate's generic `Vec<u8>` type. Basically this just means accepting that there
				// will be a prefix of vector length (we don't need
				// to use this).
				let _length_do_not_remove_me_see_above: Compact<u32> = Decode::decode(input)?;

				let version = input.read_byte()?;

				let is_signed = version & 0b1000_0000 != 0;
				let version = version & 0b0111_1111;
				if version != EXTRINSIC_VERSION {
					return Err("Invalid transaction version".into());
				}
				let (app_id, signature) = if is_signed {
					let _address = <MultiAddress<AccountId32, u32>>::decode(input)?;
					let sig = MultiSignature::decode(input)?;
					let extra = <AvailSignedExtra>::decode(input)?;
					let app_id = extra.7;

					(app_id, Some(sig))
				} else {
					return Err("Not signed".into());
				};

				let section: u8 = Decode::decode(input)?;
				let method: u8 = Decode::decode(input)?;

				let data: Vec<u8> = match (section, method) {
					// TODO: Define these pairs as enums or better yet - make a dependency on substrate enums if possible
					(29, 1) => Decode::decode(input)?,
					_ => return Err("Not Avail Extrinsic".into()),
				};

				Ok(Self {
					app_id,
					signature,
					data,
				})
			}
		}
	}

	fn encoded_timestamp_call() -> AppExtrinsic {
		AppExtrinsic {
			app_id: 0.into(),
			data: hex!("280403000BC26208378301").into(),
		}
	}

	fn encoded_fillblock_call<A: Into<AppId>>(app_id: A) -> AppExtrinsic {
		let data = hex!("5D0284001CBD2D43530A44705AD088AF313E18F80B53EF16B36177CD4B77B846F2A5F07C01C44755794EA949E9410390CB4CE07FE2D8068656185B5AB9B43EEF934C3680478968C1F83E360A5D942FE75E9D58E49106A8E8B23601CBC6A633D80E5D089D83A4000400030000001D01A46868616A6B616E636B61206C61682069616B6A206361697568206162206169616A6820612067616861").to_vec();
		AppExtrinsic {
			app_id: app_id.into(),
			data,
		}
	}

	fn encoded_tx_bob() -> AppExtrinsic {
		let data = hex!("490284001cbd2d43530a44705ad088af313e18f80b53ef16b36177cd4b77b846f2a5f07c0166de9fcb3903fa119cb6d23dd903b93a67719f76922b2b4c15a2539d11021102b75f4c452595b65b3bacef0e852430bbfa44bd38133b16cd5d48edb45962568204010000000000000600008eaf04151687736326c9fea17e25fc5287613693c912909cb226aa4794f26a4802093d00").to_vec();
		AppExtrinsic {
			app_id: 0.into(),
			data,
		}
	}

	fn dr_input_1() -> Vec<AppExtrinsic> {
		vec![encoded_timestamp_call(), encoded_fillblock_call(3)]
	}

	fn dr_output_1() -> H256 {
		hex!("DDF368647A902A6F6AB9F53B32245BE28EDC99E92F43F0004BBC2CB359814B2A").into()
	}

	/*
	#[test_case( dr_input_1() => dr_output_1())]
	#[test_case( vec![encoded_timestamp_call()] => H256::zero(); "Empty block")]
	#[test_case( vec![encoded_tx_bob()] => H256::zero(); "Signed Native Tx")]
	fn it_build_data_root(app_extrinsics: Vec<AppExtrinsic>) -> H256 {
		build_data_root(&app_extrinsics)
	}*/

	#[test]
	fn test_merkle_proof() {
		let avail_data: Vec<Vec<u8>> = vec![
			hex!("3033333166613733656565636362653465323235").into(),
			hex!("3630646564316635616236373261373132376261").into(),
			hex!("3262313166316464333935353666623261623432").into(),
		];

		let leaves = avail_data
			.iter()
			.map(|xt| Sha256::hash(&xt))
			.collect::<Vec<[u8; 32]>>();

		let data_tree = MerkleTree::<Sha256>::from_leaves(&leaves);
		let proof = data_tree.proof(&[1usize]);
		let root_proof = proof.proof_hashes().to_vec();
		assert_eq!(
			root_proof,
			vec![
				hex!("754B9412E0ED7907BDF4B7CA5D2A22F5E129A03DEB1F4E1C1FE42D322FDEE90E"),
				hex!("8D6E30E494D17D7675A94C3C614467FF8CCE35201C1056751A6E9A100515DAF9"),
			]
		);
	}

	#[test]
	fn test_single_merkle_proof() {
		let empty_vec: Vec<[u8; 32]> = vec![];

		let avail_data: Vec<Vec<u8>> =
			vec![hex!("3435346666383063303838616137666162396531").to_vec()];

		let leaves = avail_data
			.iter()
			.map(|xt| Sha256::hash(&xt))
			.collect::<Vec<[u8; 32]>>();

		let data_tree = MerkleTree::<Sha256>::from_leaves(&leaves);
		let proof = data_tree.proof(&[0usize]);
		let root_proof = proof.proof_hashes().to_vec();
		// here the proof is shown empty because the root itself is the proof as there is only one appdata extrinsic
		assert_eq!(root_proof, empty_vec);
	}

	///using rs-merkle proof verify function
	#[test]
	fn verify_merkle_proof() {
		let avail_data: Vec<Vec<u8>> = vec![
			hex!("3033333166613733656565636362653465323235").into(),
			hex!("3630646564316635616236373261373132376261").into(),
			hex!("3262313166316464333935353666623261623432").into(),
			hex!("6433326630643762346634306264346563323665").into(),
		];
		let leaves = avail_data
			.iter()
			.map(|xt| Sha256::hash(&xt))
			.collect::<Vec<[u8; 32]>>();

		let merkle_tree = MerkleTree::<Sha256>::from_leaves(&leaves);
		let indices_to_prove = vec![3];
		let leaves_to_prove = leaves.get(3..4).ok_or("can't get leaves to prove").unwrap();

		let proof = merkle_tree.proof(&indices_to_prove);
		let root = merkle_tree
			.root()
			.ok_or("couldn't get the merkle root")
			.unwrap();

		assert!(proof.verify(root, &indices_to_prove, leaves_to_prove, leaves.len()));
	}

	#[test]
	fn verify_nodata_merkle_proof() {
		let avail_data: Vec<Vec<u8>> = vec![];

		let leaves = avail_data
			.iter()
			.map(|xt| Sha256::hash(&xt))
			.collect::<Vec<[u8; 32]>>();
		let leaves_to_prove = if let Ok(leaves) = leaves.get(0).ok_or("can't get leaves to prove") {
			leaves
		} else {
			&[0u8; 32]
		};
		assert_eq!(leaves_to_prove, &[0u8; 32]);
	}

	fn encoded_submit_call<A: Into<AppId>>(app_id: A) -> AppExtrinsic {
		let data = hex!("5D0284001CBD2D43530A44705AD088AF313E18F80B53EF16B36177CD4B77B846F2A5F07C01C44755794EA949E9410390CB4CE07FE2D8068656185B5AB9B43EEF934C3680478968C1F83E360A5D942FE75E9D58E49106A8E8B23601CBC6A633D80E5D089D83A4000400030000001D01A46868616A6B616E636B61206C61682069616B6A206361697568206162206169616A6820612067616861").to_vec();
		AppExtrinsic {
			app_id: app_id.into(),
			data,
		}
	}

	/*
	#[test_case( encoded_submit_call(0) => H256(hex!("ddf368647a902a6f6ab9f53b32245be28edc99e92f43f0004bbc2cb359814b2a")); "Submit data 0")]
	#[test_case( encoded_submit_call(1) => H256(hex!("ddf368647a902a6f6ab9f53b32245be28edc99e92f43f0004bbc2cb359814b2a")); "Submit data 1")]
	fn nomad_merkle_root_compatibility(extrinsic: AppExtrinsic) -> H256 {
		build_data_root(&[extrinsic])
	}*/
}<|MERGE_RESOLUTION|>--- conflicted
+++ resolved
@@ -308,13 +308,9 @@
 			}
 		}
 
-<<<<<<< HEAD
-		fn process_calls(_: Vec<C>, _: &RcMetrics) -> Vec<Vec<u8>> { vec![] }
-=======
 		fn process_calls(_: Vec<C>, _: &RcMetrics) -> Vec<Vec<u8>> {
 			vec![]
 		}
->>>>>>> e381e5fa
 	}
 
 	#[test]
