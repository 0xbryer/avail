// This file is part of Substrate.

// Copyright (C) 2017-2022 Parity Technologies (UK) Ltd.
// SPDX-License-Identifier: Apache-2.0

// Licensed under the Apache License, Version 2.0 (the "License");
// you may not use this file except in compliance with the License.
// You may obtain a copy of the License at
//
// 	http://www.apache.org/licenses/LICENSE-2.0
//
// Unless required by applicable law or agreed to in writing, software
// distributed under the License is distributed on an "AS IS" BASIS,
// WITHOUT WARRANTIES OR CONDITIONS OF ANY KIND, either express or implied.
// See the License for the specific language governing permissions and
// limitations under the License.

use frame_support::{
	assert_noop, assert_ok,
	dispatch::{Pays, PostDispatchInfo, WithPostDispatchInfo},
};
use mock::{RuntimeOrigin, *};
use sp_core::H256;
use sp_runtime::{
	traits::{BlakeTwo256, Header as _},
	DispatchError, DispatchErrorWithPostInfo,
};

use crate::*;

#[test]
fn origin_works() {
	let o = RuntimeOrigin::from(RawOrigin::<u64>::Signed(1u64));
	let x: Result<RawOrigin<u64>, RuntimeOrigin> = o.into();
	assert_eq!(x.unwrap(), RawOrigin::<u64>::Signed(1u64));
}

#[test]
fn stored_map_works() {
	new_test_ext().execute_with(|| {
		assert_ok!(System::insert(&0, 42));
		assert!(!System::is_provider_required(&0));

		assert_eq!(Account::<Test>::get(0), AccountInfo {
			nonce: 0,
			providers: 1,
			consumers: 0,
			sufficients: 0,
			data: 42
		});

		assert_ok!(System::inc_consumers(&0));
		assert!(System::is_provider_required(&0));

		assert_ok!(System::insert(&0, 69));
		assert!(System::is_provider_required(&0));

		System::dec_consumers(&0);
		assert!(!System::is_provider_required(&0));

		assert!(Killed::get().is_empty());
		assert_ok!(System::remove(&0));
		assert_eq!(Killed::get(), vec![0u64]);
	});
}

#[test]
fn provider_ref_handover_to_self_sufficient_ref_works() {
	new_test_ext().execute_with(|| {
		assert_eq!(System::inc_providers(&0), IncRefStatus::Created);
		System::inc_account_nonce(&0);
		assert_eq!(System::account_nonce(&0), 1);

		// a second reference coming and going doesn't change anything.
		assert_eq!(System::inc_sufficients(&0), IncRefStatus::Existed);
		assert_eq!(System::dec_sufficients(&0), DecRefStatus::Exists);
		assert_eq!(System::account_nonce(&0), 1);

		// a provider reference coming and going doesn't change anything.
		assert_eq!(System::inc_providers(&0), IncRefStatus::Existed);
		assert_eq!(System::dec_providers(&0).unwrap(), DecRefStatus::Exists);
		assert_eq!(System::account_nonce(&0), 1);

		// decreasing the providers with a self-sufficient present should not delete the account
		assert_eq!(System::inc_sufficients(&0), IncRefStatus::Existed);
		assert_eq!(System::dec_providers(&0).unwrap(), DecRefStatus::Exists);
		assert_eq!(System::account_nonce(&0), 1);

		// decreasing the sufficients should delete the account
		assert_eq!(System::dec_sufficients(&0), DecRefStatus::Reaped);
		assert_eq!(System::account_nonce(&0), 0);
	});
}

#[test]
fn self_sufficient_ref_handover_to_provider_ref_works() {
	new_test_ext().execute_with(|| {
		assert_eq!(System::inc_sufficients(&0), IncRefStatus::Created);
		System::inc_account_nonce(&0);
		assert_eq!(System::account_nonce(&0), 1);

		// a second reference coming and going doesn't change anything.
		assert_eq!(System::inc_providers(&0), IncRefStatus::Existed);
		assert_eq!(System::dec_providers(&0).unwrap(), DecRefStatus::Exists);
		assert_eq!(System::account_nonce(&0), 1);

		// a sufficient reference coming and going doesn't change anything.
		assert_eq!(System::inc_sufficients(&0), IncRefStatus::Existed);
		assert_eq!(System::dec_sufficients(&0), DecRefStatus::Exists);
		assert_eq!(System::account_nonce(&0), 1);

		// decreasing the sufficients with a provider present should not delete the account
		assert_eq!(System::inc_providers(&0), IncRefStatus::Existed);
		assert_eq!(System::dec_sufficients(&0), DecRefStatus::Exists);
		assert_eq!(System::account_nonce(&0), 1);

		// decreasing the providers should delete the account
		assert_eq!(System::dec_providers(&0).unwrap(), DecRefStatus::Reaped);
		assert_eq!(System::account_nonce(&0), 0);
	});
}

#[test]
fn sufficient_cannot_support_consumer() {
	new_test_ext().execute_with(|| {
		assert_eq!(System::inc_sufficients(&0), IncRefStatus::Created);
		System::inc_account_nonce(&0);
		assert_eq!(System::account_nonce(&0), 1);
		assert_noop!(System::inc_consumers(&0), DispatchError::NoProviders);

		assert_eq!(System::inc_providers(&0), IncRefStatus::Existed);
		assert_ok!(System::inc_consumers(&0));
		assert_noop!(System::dec_providers(&0), DispatchError::ConsumerRemaining);
	});
}

#[test]
fn provider_required_to_support_consumer() {
	new_test_ext().execute_with(|| {
		assert_noop!(System::inc_consumers(&0), DispatchError::NoProviders);

		assert_eq!(System::inc_providers(&0), IncRefStatus::Created);
		System::inc_account_nonce(&0);
		assert_eq!(System::account_nonce(&0), 1);

		assert_eq!(System::inc_providers(&0), IncRefStatus::Existed);
		assert_eq!(System::dec_providers(&0).unwrap(), DecRefStatus::Exists);
		assert_eq!(System::account_nonce(&0), 1);

		assert_ok!(System::inc_consumers(&0));
		assert_noop!(System::dec_providers(&0), DispatchError::ConsumerRemaining);

		System::dec_consumers(&0);
		assert_eq!(System::dec_providers(&0).unwrap(), DecRefStatus::Reaped);
		assert_eq!(System::account_nonce(&0), 0);
	});
}

#[test]
fn deposit_event_should_work() {
	new_test_ext().execute_with(|| {
		System::reset_events();
		System::initialize(&1, &[0u8; 32].into(), &Default::default());
		System::note_finished_extrinsics();
		System::deposit_event(SysEvent::CodeUpdated);
		System::finalize();
		assert_eq!(System::events(), vec![EventRecord {
			phase: Phase::Finalization,
			event: SysEvent::CodeUpdated.into(),
			topics: vec![],
		}]);

		let normal_base = <Test as crate::Config>::BlockWeights::get()
			.get(DispatchClass::Normal)
			.base_extrinsic;

		System::reset_events();
		System::initialize(&2, &[0u8; 32].into(), &Default::default());
		System::deposit_event(SysEvent::NewAccount { account: 32 });
		System::note_finished_initialize();
		System::deposit_event(SysEvent::KilledAccount { account: 42 });
		System::note_applied_extrinsic(&Ok(().into()), Default::default());
		System::note_applied_extrinsic(&Err(DispatchError::BadOrigin.into()), Default::default());
		System::note_finished_extrinsics();
		System::deposit_event(SysEvent::NewAccount { account: 3 });
		System::finalize();
		assert_eq!(System::events(), vec![
			EventRecord {
				phase: Phase::Initialization,
				event: SysEvent::NewAccount { account: 32 }.into(),
				topics: vec![],
			},
			EventRecord {
				phase: Phase::ApplyExtrinsic(0),
				event: SysEvent::KilledAccount { account: 42 }.into(),
				topics: vec![]
			},
			EventRecord {
				phase: Phase::ApplyExtrinsic(0),
				event: SysEvent::ExtrinsicSuccess {
					dispatch_info: DispatchInfo {
						weight: normal_base,
						..Default::default()
					}
				}
				.into(),
				topics: vec![]
			},
			EventRecord {
				phase: Phase::ApplyExtrinsic(1),
				event: SysEvent::ExtrinsicFailed {
					dispatch_error: DispatchError::BadOrigin.into(),
					dispatch_info: DispatchInfo {
						weight: normal_base,
						..Default::default()
					}
				}
				.into(),
				topics: vec![]
			},
			EventRecord {
				phase: Phase::Finalization,
				event: SysEvent::NewAccount { account: 3 }.into(),
				topics: vec![]
			},
		]);
	});
}

#[test]
fn deposit_event_uses_actual_weight_and_pays_fee() {
	new_test_ext().execute_with(|| {
		System::reset_events();
		System::initialize(&1, &[0u8; 32].into(), &Default::default());
		System::note_finished_initialize();

		let normal_base = <Test as crate::Config>::BlockWeights::get()
			.get(DispatchClass::Normal)
			.base_extrinsic;
		let pre_info = DispatchInfo {
			weight: Weight::from_ref_time(1000),
			..Default::default()
		};
		System::note_applied_extrinsic(&Ok(Some(300).into()), pre_info);
		System::note_applied_extrinsic(&Ok(Some(1000).into()), pre_info);
		System::note_applied_extrinsic(
			// values over the pre info should be capped at pre dispatch value
			&Ok(Some(1200).into()),
			pre_info,
		);
		System::note_applied_extrinsic(&Ok((Some(2_500_000), Pays::Yes).into()), pre_info);
		System::note_applied_extrinsic(&Ok(Pays::No.into()), pre_info);
		System::note_applied_extrinsic(&Ok((Some(2_500_000), Pays::No).into()), pre_info);
		System::note_applied_extrinsic(&Ok((Some(500), Pays::No).into()), pre_info);
		System::note_applied_extrinsic(
			&Err(DispatchError::BadOrigin.with_weight(Weight::from_ref_time(999))),
			pre_info,
		);

		System::note_applied_extrinsic(
			&Err(DispatchErrorWithPostInfo {
				post_info: PostDispatchInfo {
					actual_weight: None,
					pays_fee: Pays::Yes,
				},
				error: DispatchError::BadOrigin,
			}),
			pre_info,
		);
		System::note_applied_extrinsic(
			&Err(DispatchErrorWithPostInfo {
				post_info: PostDispatchInfo {
					actual_weight: Some(Weight::from_ref_time(800)),
					pays_fee: Pays::Yes,
				},
				error: DispatchError::BadOrigin,
			}),
			pre_info,
		);
		System::note_applied_extrinsic(
			&Err(DispatchErrorWithPostInfo {
				post_info: PostDispatchInfo {
					actual_weight: Some(Weight::from_ref_time(800)),
					pays_fee: Pays::No,
				},
				error: DispatchError::BadOrigin,
			}),
			pre_info,
		);
		// Also works for operational.
		let operational_base = <Test as crate::Config>::BlockWeights::get()
			.get(DispatchClass::Operational)
			.base_extrinsic;
		assert!(
			normal_base != operational_base,
			"Test pre-condition violated"
		);
		let pre_info = DispatchInfo {
			weight: Weight::from_ref_time(1000),
			class: DispatchClass::Operational,
			..Default::default()
		};
		System::note_applied_extrinsic(&Ok(Some(300).into()), pre_info);

		let got = System::events();
		let want = vec![
			EventRecord {
				phase: Phase::ApplyExtrinsic(0),
				event: SysEvent::ExtrinsicSuccess {
					dispatch_info: DispatchInfo {
						weight: Weight::from_ref_time(300).saturating_add(normal_base),
						..Default::default()
					},
				}
				.into(),
				topics: vec![],
			},
			EventRecord {
				phase: Phase::ApplyExtrinsic(1),
				event: SysEvent::ExtrinsicSuccess {
					dispatch_info: DispatchInfo {
						weight: Weight::from_ref_time(1000).saturating_add(normal_base),
						..Default::default()
					},
				}
				.into(),
				topics: vec![],
			},
			EventRecord {
				phase: Phase::ApplyExtrinsic(2),
				event: SysEvent::ExtrinsicSuccess {
					dispatch_info: DispatchInfo {
						weight: Weight::from_ref_time(1000).saturating_add(normal_base),
						..Default::default()
					},
				}
				.into(),
				topics: vec![],
			},
			EventRecord {
				phase: Phase::ApplyExtrinsic(3),
				event: SysEvent::ExtrinsicSuccess {
					dispatch_info: DispatchInfo {
						weight: Weight::from_ref_time(1000).saturating_add(normal_base),
						pays_fee: Pays::Yes,
						..Default::default()
					},
				}
				.into(),
				topics: vec![],
			},
			EventRecord {
				phase: Phase::ApplyExtrinsic(4),
				event: SysEvent::ExtrinsicSuccess {
					dispatch_info: DispatchInfo {
						weight: Weight::from_ref_time(1000).saturating_add(normal_base),
						pays_fee: Pays::No,
						..Default::default()
					},
				}
				.into(),
				topics: vec![],
			},
			EventRecord {
				phase: Phase::ApplyExtrinsic(5),
				event: SysEvent::ExtrinsicSuccess {
					dispatch_info: DispatchInfo {
						weight: Weight::from_ref_time(1000).saturating_add(normal_base),
						pays_fee: Pays::No,
						..Default::default()
					},
				}
				.into(),
				topics: vec![],
			},
			EventRecord {
				phase: Phase::ApplyExtrinsic(6),
				event: SysEvent::ExtrinsicSuccess {
					dispatch_info: DispatchInfo {
						weight: Weight::from_ref_time(500).saturating_add(normal_base),
						pays_fee: Pays::No,
						..Default::default()
					},
				}
				.into(),
				topics: vec![],
			},
			EventRecord {
				phase: Phase::ApplyExtrinsic(7),
				event: SysEvent::ExtrinsicFailed {
					dispatch_error: DispatchError::BadOrigin.into(),
					dispatch_info: DispatchInfo {
						weight: Weight::from_ref_time(999).saturating_add(normal_base),
						..Default::default()
					},
				}
				.into(),
				topics: vec![],
			},
			EventRecord {
				phase: Phase::ApplyExtrinsic(8),
				event: SysEvent::ExtrinsicFailed {
					dispatch_error: DispatchError::BadOrigin.into(),
					dispatch_info: DispatchInfo {
						weight: Weight::from_ref_time(1000).saturating_add(normal_base),
						pays_fee: Pays::Yes,
						..Default::default()
					},
				}
				.into(),
				topics: vec![],
			},
			EventRecord {
				phase: Phase::ApplyExtrinsic(9),
				event: SysEvent::ExtrinsicFailed {
					dispatch_error: DispatchError::BadOrigin.into(),
					dispatch_info: DispatchInfo {
						weight: Weight::from_ref_time(800).saturating_add(normal_base),
						pays_fee: Pays::Yes,
						..Default::default()
					},
				}
				.into(),
				topics: vec![],
			},
			EventRecord {
				phase: Phase::ApplyExtrinsic(10),
				event: SysEvent::ExtrinsicFailed {
					dispatch_error: DispatchError::BadOrigin.into(),
					dispatch_info: DispatchInfo {
						weight: Weight::from_ref_time(800).saturating_add(normal_base),
						pays_fee: Pays::No,
						..Default::default()
					},
				}
				.into(),
				topics: vec![],
			},
			EventRecord {
				phase: Phase::ApplyExtrinsic(11),
				event: SysEvent::ExtrinsicSuccess {
					dispatch_info: DispatchInfo {
						weight: Weight::from_ref_time(300).saturating_add(operational_base),
						class: DispatchClass::Operational,
						..Default::default()
					},
				}
				.into(),
				topics: vec![],
			},
		];
		for (i, event) in want.into_iter().enumerate() {
			assert_eq!(got[i], event, "Event mismatch at index {}", i);
		}
	});
}

#[test]
fn deposit_event_topics() {
	new_test_ext().execute_with(|| {
		const BLOCK_NUMBER: u32 = 1;

		System::reset_events();
		System::initialize(&BLOCK_NUMBER, &[0u8; 32].into(), &Default::default());
		System::note_finished_extrinsics();

		let topics = vec![
			H256::repeat_byte(1),
			H256::repeat_byte(2),
			H256::repeat_byte(3),
		];

		// We deposit a few events with different sets of topics.
		System::deposit_event_indexed(&topics[0..3], SysEvent::NewAccount { account: 1 }.into());
		System::deposit_event_indexed(&topics[0..1], SysEvent::NewAccount { account: 2 }.into());
		System::deposit_event_indexed(&topics[1..2], SysEvent::NewAccount { account: 3 }.into());

		System::finalize();

		// Check that topics are reflected in the event record.
		assert_eq!(System::events(), vec![
			EventRecord {
				phase: Phase::Finalization,
				event: SysEvent::NewAccount { account: 1 }.into(),
				topics: topics[0..3].to_vec(),
			},
			EventRecord {
				phase: Phase::Finalization,
				event: SysEvent::NewAccount { account: 2 }.into(),
				topics: topics[0..1].to_vec(),
			},
			EventRecord {
				phase: Phase::Finalization,
				event: SysEvent::NewAccount { account: 3 }.into(),
				topics: topics[1..2].to_vec(),
			}
		]);

		// Check that the topic-events mapping reflects the deposited topics.
		// Note that these are indexes of the events.
		assert_eq!(System::event_topics(&topics[0]), vec![
			(BLOCK_NUMBER, 0),
			(BLOCK_NUMBER, 1)
		]);
		assert_eq!(System::event_topics(&topics[1]), vec![
			(BLOCK_NUMBER, 0),
			(BLOCK_NUMBER, 2)
		]);
		assert_eq!(System::event_topics(&topics[2]), vec![(BLOCK_NUMBER, 0)]);
	});
}

#[test]
fn event_util_functions_should_work() {
	new_test_ext().execute_with(|| {
		System::set_block_number(1);
		System::deposit_event(SysEvent::CodeUpdated);

		System::assert_has_event(SysEvent::CodeUpdated.into());
		System::assert_last_event(SysEvent::CodeUpdated.into());
	});
}

#[test]
fn prunes_block_hash_mappings() {
	new_test_ext().execute_with(|| {
		// simulate import of 15 blocks
		for n in 1..=15 {
			System::reset_events();
			System::initialize(&n, &[n as u8 - 1; 32].into(), &Default::default());

			System::finalize();
		}

		// first 5 block hashes are pruned
		for n in 0..5 {
			assert_eq!(System::block_hash(n), H256::zero());
		}

		// the remaining 10 are kept
		for n in 5..15 {
			assert_eq!(System::block_hash(n), [n as u8; 32].into());
		}
	})
}

#[test]
fn set_code_checks_works() {
	struct ReadRuntimeVersion(Vec<u8>);

	impl sp_core::traits::ReadRuntimeVersion for ReadRuntimeVersion {
		fn read_runtime_version(
			&self,
			_wasm_code: &[u8],
			_ext: &mut dyn sp_externalities::Externalities,
		) -> Result<Vec<u8>, String> {
			Ok(self.0.clone())
		}
	}

	let test_data = vec![
		("test", 1, 2, Err(Error::<Test>::SpecVersionNeedsToIncrease)),
		("test", 1, 1, Err(Error::<Test>::SpecVersionNeedsToIncrease)),
		("test2", 1, 1, Err(Error::<Test>::InvalidSpecName)),
		("test", 2, 1, Ok(PostDispatchInfo::default())),
		("test", 0, 1, Err(Error::<Test>::SpecVersionNeedsToIncrease)),
		("test", 1, 0, Err(Error::<Test>::SpecVersionNeedsToIncrease)),
	];

	for (spec_name, spec_version, impl_version, expected) in test_data.into_iter() {
		let version = RuntimeVersion {
			spec_name: spec_name.into(),
			spec_version,
			impl_version,
			..Default::default()
		};
		let read_runtime_version = ReadRuntimeVersion(version.encode());

		let mut ext = new_test_ext();
		ext.register_extension(sp_core::traits::ReadRuntimeVersionExt::new(
			read_runtime_version,
		));
		ext.execute_with(|| {
			let res = System::set_code(RawOrigin::Root.into(), vec![1, 2, 3, 4]);

			assert_runtime_updated_digest(if res.is_ok() { 1 } else { 0 });
			assert_eq!(expected.map_err(DispatchErrorWithPostInfo::from), res);
		});
	}
}

fn assert_runtime_updated_digest(num: usize) {
	assert_eq!(
		System::digest()
			.logs
			.into_iter()
			.filter(|item| *item == generic::DigestItem::RuntimeEnvironmentUpdated)
			.count(),
		num,
		"Incorrect number of Runtime Updated digest items",
	);
}

/*
#[test]
fn set_code_with_real_wasm_blob() {
	let executor = new_native_executor();
	let mut ext = new_test_ext();
	ext.register_extension(sp_core::traits::ReadRuntimeVersionExt::new(executor));
	ext.execute_with(|| {
		System::set_block_number(1);
		System::set_code(
			RawOrigin::Root.into(),
			substrate_test_runtime_client::runtime::wasm_binary_unwrap().to_vec(),
		)
		.unwrap();

		assert_eq!(System::events(), vec![EventRecord {
			phase: Phase::Initialization,
			event: SysEvent::CodeUpdated.into(),
			topics: vec![],
		}],);
	});
}

<<<<<<< HEAD
	#[test]
	fn extrinsics_root_is_calculated_correctly() {
		new_test_ext().execute_with(|| {
			System::initialize(&1, &[0u8; 32].into(), &Default::default(), InitKind::Full);
			System::note_finished_initialize();
			System::note_extrinsic(0.into(), vec![1]);
			System::note_applied_extrinsic(&Ok(().into()), Default::default());
			System::note_extrinsic(0.into(), vec![2]);
			System::note_applied_extrinsic(
				&Err(DispatchError::BadOrigin.into()),
				Default::default(),
			);
			System::note_finished_extrinsics();
			let header = System::finalize();

			let ext_root = extrinsics_data_root::<BlakeTwo256>(vec![vec![1], vec![2]]);
			assert_eq!(ext_root, header.extrinsics_root);
		});
=======
#[test]
fn runtime_upgraded_with_set_storage() {
	let executor = new_native_executor();
	let mut ext = new_test_ext();
	ext.register_extension(sp_core::traits::ReadRuntimeVersionExt::new(executor));
	ext.execute_with(|| {
		System::set_storage(RawOrigin::Root.into(), vec![(
			well_known_keys::CODE.to_vec(),
			substrate_test_runtime_client::runtime::wasm_binary_unwrap().to_vec(),
		)])
		.unwrap();
	});
}*/

#[test]
fn events_not_emitted_during_genesis() {
	new_test_ext().execute_with(|| {
		// Block Number is zero at genesis
		assert!(System::block_number().is_zero());
		let mut account_data = AccountInfo::default();
		System::on_created_account(Default::default(), &mut account_data);
		assert!(System::events().is_empty());
		// Events will be emitted starting on block 1
		System::set_block_number(1);
		System::on_created_account(Default::default(), &mut account_data);
		assert!(System::events().len() == 1);
	});
}

#[test]
fn extrinsics_root_is_calculated_correctly() {
	let app_id = AppId(0);
	new_test_ext().execute_with(|| {
		System::reset_events();
		System::initialize(&1, &[0u8; 32].into(), &Default::default());
		System::note_finished_initialize();
		System::note_extrinsic(app_id, vec![1]);
		System::note_applied_extrinsic(&Ok(().into()), Default::default());
		System::note_extrinsic(app_id, vec![2]);
		System::note_applied_extrinsic(&Err(DispatchError::BadOrigin.into()), Default::default());
		System::note_finished_extrinsics();
		let header = System::finalize();

		let ext_root = extrinsics_data_root::<BlakeTwo256>(vec![vec![1], vec![2]]);
		assert_eq!(ext_root, *header.extrinsics_root());
	});
}

#[test]
fn runtime_updated_digest_emitted_when_heap_pages_changed() {
	new_test_ext().execute_with(|| {
		System::reset_events();
		System::initialize(&1, &[0u8; 32].into(), &Default::default());
		System::set_heap_pages(RawOrigin::Root.into(), 5).unwrap();
		assert_runtime_updated_digest(1);
	});
}

#[test]
fn ensure_signed_stuff_works() {
	struct Members;
	impl SortedMembers<u64> for Members {
		fn sorted_members() -> Vec<u64> { (0..10).collect() }
>>>>>>> d3e552ee
	}

	let signed_origin = RuntimeOrigin::signed(0u64);
	assert_ok!(EnsureSigned::try_origin(signed_origin.clone()));
	assert_ok!(EnsureSignedBy::<Members, _>::try_origin(signed_origin));

	#[cfg(feature = "runtime-benchmarks")]
	{
		let successful_origin: RuntimeOrigin = EnsureSigned::successful_origin();
		assert_ok!(EnsureSigned::try_origin(successful_origin));

		let successful_origin: RuntimeOrigin = EnsureSignedBy::<Members, _>::successful_origin();
		assert_ok!(EnsureSignedBy::<Members, _>::try_origin(successful_origin));
	}
}<|MERGE_RESOLUTION|>--- conflicted
+++ resolved
@@ -623,26 +623,6 @@
 	});
 }
 
-<<<<<<< HEAD
-	#[test]
-	fn extrinsics_root_is_calculated_correctly() {
-		new_test_ext().execute_with(|| {
-			System::initialize(&1, &[0u8; 32].into(), &Default::default(), InitKind::Full);
-			System::note_finished_initialize();
-			System::note_extrinsic(0.into(), vec![1]);
-			System::note_applied_extrinsic(&Ok(().into()), Default::default());
-			System::note_extrinsic(0.into(), vec![2]);
-			System::note_applied_extrinsic(
-				&Err(DispatchError::BadOrigin.into()),
-				Default::default(),
-			);
-			System::note_finished_extrinsics();
-			let header = System::finalize();
-
-			let ext_root = extrinsics_data_root::<BlakeTwo256>(vec![vec![1], vec![2]]);
-			assert_eq!(ext_root, header.extrinsics_root);
-		});
-=======
 #[test]
 fn runtime_upgraded_with_set_storage() {
 	let executor = new_native_executor();
@@ -706,7 +686,6 @@
 	struct Members;
 	impl SortedMembers<u64> for Members {
 		fn sorted_members() -> Vec<u64> { (0..10).collect() }
->>>>>>> d3e552ee
 	}
 
 	let signed_origin = RuntimeOrigin::signed(0u64);
