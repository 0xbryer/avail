use da_primitives::{asdr::AppExtrinsic, traits::ExtendedHeader, HeaderExtension};
#[cfg(feature = "std")]
use da_primitives::{asdr::DataLookup, KateCommitment};
use frame_support::traits::Randomness;
<<<<<<< HEAD
pub use kate::Seed;
=======
pub use kate::{
	metrics::{IgnoreMetrics, Metrics},
	Seed,
};
>>>>>>> d3e552ee
use sp_core::H256;
use sp_runtime::traits::Hash;
#[cfg(feature = "std")]
use sp_runtime::SaturatedConversion;
use sp_runtime_interface::runtime_interface;
use sp_std::vec::Vec;

use crate::{limits::BlockLength, Config, LOG_TARGET};

pub mod da {
	use core::marker::PhantomData;

	use da_primitives::Header as DaHeader;
	use sp_runtime::traits::BlakeTwo256;

	use super::{AppExtrinsic, BlockLength, Config, HeaderExtension, Vec, H256};
<<<<<<< HEAD
	pub type Hash = sp_core::H256;
=======

	pub type Hash = sp_core::H256;
	// @todo Miguel: Link this type with `Config::BlockNumber`.
>>>>>>> d3e552ee
	pub type BlockNumber = u32;

	/// Data-Avail Header builder.
	pub struct HeaderExtensionBuilder<T: Config>(PhantomData<T>);

	impl<T: Config> super::HeaderExtensionBuilder for HeaderExtensionBuilder<T> {
		type Header = DaHeader<BlockNumber, BlakeTwo256>;

		#[inline]
		fn build(
			app_extrinsics: Vec<AppExtrinsic>,
			data_root: H256,
			block_length: BlockLength,
<<<<<<< HEAD
			block_number: BlockNumber,
=======
>>>>>>> d3e552ee
		) -> HeaderExtension {
			let seed = Self::random_seed::<T>();

			let unused_block_number = 0u32;
			super::hosted_header_builder::build(
				app_extrinsics,
				data_root,
				block_length,
				unused_block_number,
				seed,
			)
		}
	}
}

/// Trait for header builder.
pub trait HeaderExtensionBuilder {
	type Header: sp_runtime::traits::Header + ExtendedHeader;

	/// Creates the header using the given parameters.
	fn build(
		app_extrinsics: Vec<AppExtrinsic>,
		data_root: H256,
		block_length: BlockLength,
<<<<<<< HEAD
		block_number: <Self::Header as sp_runtime::traits::Header>::Number,
=======
>>>>>>> d3e552ee
	) -> HeaderExtension;

	/// Generates a random seed using the _epoch seed_ and the _current block_ returned by
	/// `T::Randomness` type.
	fn random_seed<T: Config>() -> Seed {
		let (epoch_seed, block_number) = <T as Config>::Randomness::random_seed();
		let seed = <T as Config>::Hashing::hash_of(&(&epoch_seed, &block_number));

		log::trace!(
			target: LOG_TARGET,
			"Header builder seed {:?} from epoch seed {:?} and block {:?}",
			seed,
			epoch_seed,
			block_number
		);

		seed.into()
	}
}

#[allow(dead_code)]
#[cfg(all(feature = "std", feature = "header-compatibility-test"))]
fn build_extension_v_test(
	app_extrinsics: &[AppExtrinsic],
	data_root: H256,
	block_length: BlockLength,
	seed: Seed,
) -> HeaderExtension {
	let extension_v1 = build_extension_v1(app_extrinsics, data_root, block_length, seed);
	match extension_v1 {
		HeaderExtension::V1(extension) => HeaderExtension::VTest(extension.into()),
		r @ HeaderExtension::VTest(_) => r,
	}
}

#[cfg(feature = "std")]
<<<<<<< HEAD
fn build_extension_v1(
=======
fn build_extension<M: Metrics>(
>>>>>>> d3e552ee
	app_extrinsics: &[AppExtrinsic],
	data_root: H256,
	block_length: BlockLength,
	seed: Seed,
<<<<<<< HEAD
=======
	metrics: &M,
>>>>>>> d3e552ee
) -> HeaderExtension {
	use da_primitives::header::extension::v1;

	let (xts_layout, commitment, block_dims, _data_matrix) = kate::com::par_build_commitments(
<<<<<<< HEAD
		block_length.rows as usize,
		block_length.cols as usize,
		block_length.chunk_size() as usize,
		app_extrinsics,
		seed,
=======
		block_length.rows,
		block_length.cols,
		block_length.chunk_size(),
		app_extrinsics,
		seed,
		metrics,
>>>>>>> d3e552ee
	)
	.expect("Build commitments cannot fail .qed");
	let app_lookup =
		DataLookup::try_from(xts_layout.as_slice()).expect("Extrinsic size cannot overflow .qed");

	let commitment = KateCommitment {
<<<<<<< HEAD
		rows: block_dims.rows.saturated_into::<u16>(),
		cols: block_dims.cols.saturated_into::<u16>(),
=======
		rows: block_dims.rows.0.saturated_into::<u16>(),
		cols: block_dims.cols.0.saturated_into::<u16>(),
>>>>>>> d3e552ee
		commitment,
		data_root,
	};

	HeaderExtension::V1(v1::HeaderExtension {
		commitment,
		app_lookup,
	})
}

/// Hosted function to build the header using `kate` commitments.
#[runtime_interface]
pub trait HostedHeaderBuilder {
	/// Creates the header using the given parameters.
	/// *NOTE:* Version 1 uses `dusk-plonk v0.8.2`
	#[version(1)]
	fn build(
		app_extrinsics: Vec<AppExtrinsic>,
		data_root: H256,
		block_length: BlockLength,
		_block_number: u32,
		seed: Seed,
	) -> HeaderExtension {
<<<<<<< HEAD
		build_extension_v1(&app_extrinsics, data_root, block_length, seed)
=======
		let metrics = avail_base::metrics::MetricAdapter {};
		build_extension(&app_extrinsics, data_root, block_length, seed, &metrics)
>>>>>>> d3e552ee
	}

	/*
	// @TODO Miguel: Substrate v0.9.29 supports deactivated new version of hosted functions.
	// NOTE: It is just for testing the forward compatibility in header extension.
	#[cfg(feature = "header-compatibility-test")]
	#[version(2)]
	fn build(
		app_extrinsics: Vec<AppExtrinsic>,
		data_root: H256,
		block_length: BlockLength,
		block_number: u32,
		seed: Seed,
	) -> HeaderExtension {
		// Genesis HAS TO use the legacy header extension
		let build_extension_fn = if block_number > 1 {
			build_extension_v_test
		} else {
			build_extension_v1
		};

		build_extension_fn(app_extrinsics.as_slice(), data_root, block_length, seed)
	}*/
}<|MERGE_RESOLUTION|>--- conflicted
+++ resolved
@@ -2,14 +2,10 @@
 #[cfg(feature = "std")]
 use da_primitives::{asdr::DataLookup, KateCommitment};
 use frame_support::traits::Randomness;
-<<<<<<< HEAD
-pub use kate::Seed;
-=======
 pub use kate::{
 	metrics::{IgnoreMetrics, Metrics},
 	Seed,
 };
->>>>>>> d3e552ee
 use sp_core::H256;
 use sp_runtime::traits::Hash;
 #[cfg(feature = "std")]
@@ -26,13 +22,9 @@
 	use sp_runtime::traits::BlakeTwo256;
 
 	use super::{AppExtrinsic, BlockLength, Config, HeaderExtension, Vec, H256};
-<<<<<<< HEAD
-	pub type Hash = sp_core::H256;
-=======
 
 	pub type Hash = sp_core::H256;
 	// @todo Miguel: Link this type with `Config::BlockNumber`.
->>>>>>> d3e552ee
 	pub type BlockNumber = u32;
 
 	/// Data-Avail Header builder.
@@ -46,10 +38,6 @@
 			app_extrinsics: Vec<AppExtrinsic>,
 			data_root: H256,
 			block_length: BlockLength,
-<<<<<<< HEAD
-			block_number: BlockNumber,
-=======
->>>>>>> d3e552ee
 		) -> HeaderExtension {
 			let seed = Self::random_seed::<T>();
 
@@ -74,10 +62,6 @@
 		app_extrinsics: Vec<AppExtrinsic>,
 		data_root: H256,
 		block_length: BlockLength,
-<<<<<<< HEAD
-		block_number: <Self::Header as sp_runtime::traits::Header>::Number,
-=======
->>>>>>> d3e552ee
 	) -> HeaderExtension;
 
 	/// Generates a random seed using the _epoch seed_ and the _current block_ returned by
@@ -114,50 +98,30 @@
 }
 
 #[cfg(feature = "std")]
-<<<<<<< HEAD
-fn build_extension_v1(
-=======
 fn build_extension<M: Metrics>(
->>>>>>> d3e552ee
 	app_extrinsics: &[AppExtrinsic],
 	data_root: H256,
 	block_length: BlockLength,
 	seed: Seed,
-<<<<<<< HEAD
-=======
 	metrics: &M,
->>>>>>> d3e552ee
 ) -> HeaderExtension {
 	use da_primitives::header::extension::v1;
 
 	let (xts_layout, commitment, block_dims, _data_matrix) = kate::com::par_build_commitments(
-<<<<<<< HEAD
-		block_length.rows as usize,
-		block_length.cols as usize,
-		block_length.chunk_size() as usize,
-		app_extrinsics,
-		seed,
-=======
 		block_length.rows,
 		block_length.cols,
 		block_length.chunk_size(),
 		app_extrinsics,
 		seed,
 		metrics,
->>>>>>> d3e552ee
 	)
 	.expect("Build commitments cannot fail .qed");
 	let app_lookup =
 		DataLookup::try_from(xts_layout.as_slice()).expect("Extrinsic size cannot overflow .qed");
 
 	let commitment = KateCommitment {
-<<<<<<< HEAD
-		rows: block_dims.rows.saturated_into::<u16>(),
-		cols: block_dims.cols.saturated_into::<u16>(),
-=======
 		rows: block_dims.rows.0.saturated_into::<u16>(),
 		cols: block_dims.cols.0.saturated_into::<u16>(),
->>>>>>> d3e552ee
 		commitment,
 		data_root,
 	};
@@ -181,12 +145,8 @@
 		_block_number: u32,
 		seed: Seed,
 	) -> HeaderExtension {
-<<<<<<< HEAD
-		build_extension_v1(&app_extrinsics, data_root, block_length, seed)
-=======
 		let metrics = avail_base::metrics::MetricAdapter {};
 		build_extension(&app_extrinsics, data_root, block_length, seed, &metrics)
->>>>>>> d3e552ee
 	}
 
 	/*
