--- conflicted
+++ resolved
@@ -25,13 +25,8 @@
 //! `DispatchClass`. This module contains configuration object for both resources,
 //! which should be passed to `frame_system` configuration when runtime is being set up.
 
-<<<<<<< HEAD
-use codec::{Compact, Decode, Encode, Error, Input};
-use da_primitives::BLOCK_CHUNK_SIZE;
-=======
 use codec::{Compact, Decode, Encode, Error, Input, MaxEncodedLen};
 use da_primitives::{BlockLengthColumns, BlockLengthRows, BLOCK_CHUNK_SIZE};
->>>>>>> d3e552ee
 use frame_support::{
 	dispatch::{DispatchClass, OneOrMany, PerDispatchClass},
 	ensure,
@@ -55,16 +50,9 @@
 	/// `MAX(max)`
 	#[cfg_attr(feature = "std", serde(with = "per_dispatch_class_serde"))]
 	pub max: PerDispatchClass<u32>,
-<<<<<<< HEAD
-	#[codec(compact)]
-	pub cols: u32,
-	#[codec(compact)]
-	pub rows: u32,
-=======
 	pub cols: BlockLengthColumns,
 	pub rows: BlockLengthRows,
 	#[codec(compact)]
->>>>>>> d3e552ee
 	#[codec(compact)]
 	chunk_size: u32,
 }
@@ -99,19 +87,10 @@
 	fn decode<I: Input>(input: &mut I) -> Result<Self, Error> {
 		let max = <PerDispatchClass<u32>>::decode(input)
 			.map_err(|e| e.chain("Could not decode `BlockLength::max`"))?;
-<<<<<<< HEAD
-		let cols = <Compact<u32>>::decode(input)
-			.map_err(|e| e.chain("Could not decode `BlockLength::cols`"))?
-			.0;
-		let rows = <Compact<u32>>::decode(input)
-			.map_err(|e| e.chain("Could not decode `BlockLength::rows`"))?
-			.0;
-=======
 		let cols = BlockLengthColumns::decode(input)
 			.map_err(|e| e.chain("Could not decode `BlockLength::cols`"))?;
 		let rows = BlockLengthRows::decode(input)
 			.map_err(|e| e.chain("Could not decode `BlockLength::rows`"))?;
->>>>>>> d3e552ee
 		let chunk_size = <Compact<u32>>::decode(input)
 			.map_err(|e| e.chain("Could not decode `BlockLength::chunk_size`"))?
 			.0;
