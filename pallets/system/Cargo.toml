--- conflicted
+++ resolved
@@ -14,13 +14,8 @@
 
 [dependencies]
 avail-base = { path = "../../base", default-features = false }
-<<<<<<< HEAD
-avail-core.workspace  = true
+avail-core.workspace = true
 kate.workspace = true
-=======
-avail-core = { git = "https://github.com/availproject/avail-core", tag = "node-v1.9.0.0", default-features = false, features = ["runtime"] }
-kate = { git = "https://github.com/availproject/avail-core", tag = "node-v1.9.0.0", default-features = false }
->>>>>>> 828b259e
 
 # Other
 cfg-if = "1.0"
@@ -28,24 +23,43 @@
 static_assertions = "1.1.0"
 log = { version = "0.4.17", default-features = false }
 rs_merkle = { version = "1.2.0", default-features = false, optional = true }
-derive_more = { version = "0.99.17", default-features = false, features = ["from", "into"] }
-once_cell = { version = "1.18", optional = true }
-serde = { version = "1.0.188", default-features = false, features = ["derive", "alloc"], optional = true }
+derive_more = { version = "0.99.17", default-features = false, features = [
+	"from",
+	"into",
+] }
 
 # Substrate
 bounded-collections = { version = "0.1.8", default-features = false }
-codec = { package = "parity-scale-codec", version = "3.6.1", default-features = false, features = ["derive"] }
-scale-info = { version = "2.5.0", default-features = false, features = ["derive", "serde"] }
+codec = { package = "parity-scale-codec", version = "3.6.1", default-features = false, features = [
+	"derive",
+] }
+scale-info = { version = "2.5.0", default-features = false, features = [
+	"derive",
+	"serde",
+] }
+serde = { version = "1.0.188", default-features = false, features = [
+	"derive",
+	"alloc",
+], optional = true }
 frame-support = { git = "https://github.com/paritytech/substrate.git", branch = "polkadot-v1.0.0", default-features = false }
-sp-core = { git = "https://github.com/paritytech/substrate.git", branch = "polkadot-v1.0.0", default-features = false, features = ["serde"] }
+sp-core = { git = "https://github.com/paritytech/substrate.git", branch = "polkadot-v1.0.0", default-features = false, features = [
+	"serde",
+] }
 sp-io = { git = "https://github.com/paritytech/substrate.git", branch = "polkadot-v1.0.0", default-features = false }
-sp-runtime = { git = "https://github.com/paritytech/substrate.git", branch = "polkadot-v1.0.0", default-features = false, features = ["serde"] }
+sp-runtime = { git = "https://github.com/paritytech/substrate.git", branch = "polkadot-v1.0.0", default-features = false, features = [
+	"serde",
+] }
 sp-std = { git = "https://github.com/paritytech/substrate.git", branch = "polkadot-v1.0.0", default-features = false }
-sp-version = { git = "https://github.com/paritytech/substrate.git", branch = "polkadot-v1.0.0", default-features = false, features = ["serde"] }
-sp-weights = { git = "https://github.com/paritytech/substrate.git", branch = "polkadot-v1.0.0", default-features = false, features = ["serde"] }
+sp-version = { git = "https://github.com/paritytech/substrate.git", branch = "polkadot-v1.0.0", default-features = false, features = [
+	"serde",
+] }
+sp-weights = { git = "https://github.com/paritytech/substrate.git", branch = "polkadot-v1.0.0", default-features = false, features = [
+	"serde",
+] }
 sp-runtime-interface = { git = "https://github.com/paritytech/substrate.git", branch = "polkadot-v1.0.0", default-features = false }
 binary-merkle-tree = { git = "https://github.com/paritytech/substrate.git", branch = "polkadot-v1.0.0", default-features = false }
 
+once_cell = { version = "1.18", optional = true }
 
 libm = { version = "0.2.1", default-features = false }
 
@@ -58,7 +72,7 @@
 sp-externalities = { git = "https://github.com/paritytech/substrate.git", branch = "polkadot-v1.0.0" }
 
 [features]
-default = [ "std" ]
+default = ["std"]
 std = [
 	"avail-base/std",
 	"avail-core/std",
@@ -84,8 +98,8 @@
 	"serde",
 	"sp-runtime/runtime-benchmarks",
 ]
-try-runtime = [ "avail-core/try-runtime", "frame-support/try-runtime" ]
-serde = [ "dep:serde" ]
+try-runtime = ["avail-core/try-runtime", "frame-support/try-runtime"]
+serde = ["dep:serde"]
 
 # It enables the use of header extension V2
 header_extension_v2 = []
