--- conflicted
+++ resolved
@@ -13,19 +13,11 @@
 targets = ["x86_64-unknown-linux-gnu"]
 
 [dependencies]
-<<<<<<< HEAD
-da-primitives = { git = "https://github.com/maticnetwork/avail-core.git", tag = "v0.3.0", default-features = false }
-codec = { package = "parity-scale-codec", version = "2.0.0", default-features = false }
-scale-info = { version = "1.0", default-features = false, features = ["derive"] }
-sp-std = { version = "4.0.0-dev", default-features = false }
-sp-runtime = { version = "4.0.0-dev", default-features = false }
-=======
 da-primitives = { version = "0.4", default-features = false }
 
 # Substrate
 codec = { package = "parity-scale-codec", version = "3", default-features = false }
 scale-info = { version = "2.1.1", default-features = false, features = ["derive"] }
->>>>>>> d3e552ee
 frame-benchmarking = { version = "4.0.0-dev", default-features = false }
 frame-support = { version = "4.0.0-dev", default-features = false }
 frame-system = { path = "../", default-features = false }
