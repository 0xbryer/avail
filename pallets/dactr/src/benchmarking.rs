#![cfg(feature = "runtime-benchmarks")]

use avail_core::{
	asdr::AppUncheckedExtrinsic, AppExtrinsic, BlockLengthColumns, BlockLengthRows,
	OpaqueExtrinsic, BLOCK_CHUNK_SIZE, NORMAL_DISPATCH_RATIO,
};
use codec::{Decode, Encode};
use frame_benchmarking::{benchmarks, vec, whitelisted_caller};
use frame_support::{log::info, traits::Get};
use frame_system::{
	header_builder::hosted_header_builder, limits::BlockLength, submitted_data, RawOrigin,
};
use scale_info::{StaticTypeInfo, TypeInfo};
use sp_core::H256;
use sp_runtime::{
	traits::{DispatchInfoOf, Dispatchable, SignedExtension},
	transaction_validity::{TransactionValidity, TransactionValidityError},
};
use sp_std::{
	fmt::Debug,
	iter::{once, repeat},
	vec::Vec,
};

use crate::{pallet::Call as DACall, *};

type RuntimeCallOf<T> = <T as frame_system::Config>::RuntimeCall;

#[derive(PartialEq, Eq, Clone, Debug, Encode, Decode, TypeInfo)]
pub struct SignedExtensionUnused<
	T: frame_system::Config + Send + Sync + pallet::Config + Debug + StaticTypeInfo,
>(
	pub  (
		frame_system::CheckNonZeroSender<T>,
		frame_system::CheckSpecVersion<T>,
		frame_system::CheckTxVersion<T>,
		frame_system::CheckGenesis<T>,
		frame_system::CheckEra<T>,
		frame_system::CheckNonce<T>,
		frame_system::CheckWeight<T>,
	),
);

impl<T: frame_system::Config + Send + Sync + pallet::Config + Debug + StaticTypeInfo>
	SignedExtension for SignedExtensionUnused<T>
where
	T: frame_system::Config + Send + Sync + pallet::Config + Debug + StaticTypeInfo,
	RuntimeCallOf<T>: Dispatchable<RuntimeOrigin = T::RuntimeOrigin> + From<DACall<T>>,
{
	type AccountId = T::AccountId;
	type AdditionalSigned = ();
	type Call = RuntimeCallOf<T>;
	type Pre = ();

	const IDENTIFIER: &'static str = "SignedExtensionUnused";

	fn additional_signed(&self) -> Result<Self::AdditionalSigned, TransactionValidityError> {
		Ok(())
	}

	fn pre_dispatch(
		self,
		_who: &Self::AccountId,
		_call: &Self::Call,
		_info: &DispatchInfoOf<Self::Call>,
		_len: usize,
	) -> Result<(), TransactionValidityError> {
		Ok(())
	}

	fn validate(
		&self,
		_who: &Self::AccountId,
		_call: &Self::Call,
		_info: &DispatchInfoOf<Self::Call>,
		_len: usize,
	) -> TransactionValidity {
		Ok(Default::default())
	}
}

fn repeat_bytes(byte: u8, len: u32) -> Vec<u8> {
	repeat(byte).take(len as usize).collect::<Vec<_>>()
}

fn prev_power_of_two(n: u32) -> u32 {
	if n.is_power_of_two() {
		n
	} else {
		(n.next_power_of_two()) / 2
	}
}

/// Generates a bounded container of `len` elements.
fn generate_bounded<B: TryFrom<Vec<u8>>>(len: u32) -> B
where
	B: TryFrom<Vec<u8>>,
	<B as TryFrom<Vec<u8>>>::Error: Debug,
{
	let raw = repeat_bytes(b'X', len);
	B::try_from(raw).expect("Bounded fixed by `len` parameter .qed")
}

fn submit_data_ext<
	T: frame_system::Config + Send + Sync + pallet::Config + Debug + StaticTypeInfo,
>(
	data: AppDataFor<T>,
) -> OpaqueExtrinsic
where
	T: frame_system::Config + Send + Sync + pallet::Config + Debug + StaticTypeInfo,
	RuntimeCallOf<T>: From<DACall<T>>,
{
	let call = DACall::submit_data::<T> { data };
	let runtime_call: <T as frame_system::Config>::RuntimeCall = call.into();
	let unchecked_extrinsic =
		AppUncheckedExtrinsic::<(), RuntimeCallOf<T>, (), SignedExtensionUnused<T>>::new_unsigned(
			runtime_call,
		);
	let encoded_call = unchecked_extrinsic.encode();

	OpaqueExtrinsic::decode(&mut encoded_call.as_slice())
		.expect("Unchecked is always decoded as opaque .qed")
}

fn commitment_parameters<T: frame_system::Config + pallet::Config>(
	rows: u32,
	cols: u32,
) -> (Vec<AppExtrinsic>, H256, BlockLength, u32, [u8; 32])
where
	T: frame_system::Config + pallet::Config,
{
	let seed = [0u8; 32];
	let root = H256::zero();
	let block_number: u32 = 0;
	let data_length = T::MaxAppDataLength::get();

	let rows = BlockLengthRows(prev_power_of_two(rows));
	let cols = BlockLengthColumns(cols);

<<<<<<< HEAD
	let mut nb_tx = 128; // Value set depending on MaxAppDataLength (16 kb) to reach 2 mb
	let max_tx: u32 =
		rows.0 * cols.0 * (BLOCK_CHUNK_SIZE.get().checked_sub(2).unwrap()) / data_length;
=======
	let mut nb_tx = 4; // Value set depending on MaxAppDataLength (512 kb) to reach 2 mb
	let max_tx: u32 = rows.0 * cols.0 * (BLOCK_CHUNK_SIZE - 2) / data_length;
>>>>>>> dd2306a1
	if nb_tx > max_tx {
		nb_tx = max_tx;
	}

	let block_length =
		BlockLength::with_normal_ratio(rows, cols, BLOCK_CHUNK_SIZE, NORMAL_DISPATCH_RATIO)
			.unwrap();
	let data: Vec<u8> = generate_bounded::<AppDataFor<T>>(data_length).to_vec();
	let txs = vec![AppExtrinsic::from(data.to_vec()); nb_tx as usize];

	info!("Launching extrinsic with:");
	info!(
		"rows: {} - cols: {} - DataLength: {} - Nb Txs: {}",
		rows.0, cols.0, data_length, nb_tx
	);

	(txs, root, block_length, block_number, seed)
}

benchmarks! {
	where_clause {
		where <T as frame_system::Config>::RuntimeCall: From<DACall<T>>,
			  T: Send + Sync + Debug + StaticTypeInfo
	}

	create_application_key {
		let max_key_len = T::MaxAppKeyLength::get();

		let key = generate_bounded::<AppKeyFor<T>>(max_key_len);
		let key_verify = key.clone();

		let caller = whitelisted_caller::<T::AccountId>();
		let origin = RawOrigin::Signed(caller.clone());

	}: create_application_key(origin, key)
	verify {
		let info = Pallet::<T>::application_key(&key_verify);
		assert_eq!( info, Some(AppKeyInfoFor::<T> { owner: caller, id: AppId(3)}));
	}

	submit_block_length_proposal {
		let rows = T::MaxBlockRows::get().0;
		let cols = T::MaxBlockCols::get().0;
		let origin = RawOrigin::Root;
	}: submit_block_length_proposal(origin, rows, cols)

	submit_data {
		let i in 1..T::MaxAppDataLength::get();

		let data = generate_bounded::<AppDataFor<T>>(i);
		let origin = RawOrigin::Signed(whitelisted_caller::<T::AccountId>());

	}: submit_data(origin, data)

	data_root {
		let i in 0..T::MaxAppDataLength::get();

		let data = generate_bounded::<AppDataFor<T>>(i);
		let opaque = submit_data_ext::<T>(data);

	}:{
		let _data_root =submitted_data::extrinsics_root::<T::SubmittedDataExtractor, _>(once(&opaque));
	}

	commitment_builder_32{
		let i in 32..T::MaxBlockRows::get().0;
		let (txs, root, block_length, block_number, seed) = commitment_parameters::<T>(i, 32);
	}: {
		let _ = hosted_header_builder::build(txs, root, block_length, block_number, seed);
	}

	commitment_builder_64{
		let i in 32..T::MaxBlockRows::get().0;
		let (txs, root, block_length, block_number, seed) = commitment_parameters::<T>(i, 64);
	}: {
		let _ = hosted_header_builder::build(txs, root, block_length, block_number, seed);
	}

	commitment_builder_128{
		let i in 32..T::MaxBlockRows::get().0;
		let (txs, root, block_length, block_number, seed) = commitment_parameters::<T>(i, 128);
	}: {
		let _ = hosted_header_builder::build(txs, root, block_length, block_number, seed);
	}

	commitment_builder_256{
		let i in 32..T::MaxBlockRows::get().0;
		let (txs, root, block_length, block_number, seed) = commitment_parameters::<T>(i, 256);
	}: {
		let _ = hosted_header_builder::build(txs, root, block_length, block_number, seed);
	}
}<|MERGE_RESOLUTION|>--- conflicted
+++ resolved
@@ -137,14 +137,9 @@
 	let rows = BlockLengthRows(prev_power_of_two(rows));
 	let cols = BlockLengthColumns(cols);
 
-<<<<<<< HEAD
-	let mut nb_tx = 128; // Value set depending on MaxAppDataLength (16 kb) to reach 2 mb
+	let mut nb_tx = 4; // Value set depending on MaxAppDataLength (512 kb) to reach 2 mb
 	let max_tx: u32 =
 		rows.0 * cols.0 * (BLOCK_CHUNK_SIZE.get().checked_sub(2).unwrap()) / data_length;
-=======
-	let mut nb_tx = 4; // Value set depending on MaxAppDataLength (512 kb) to reach 2 mb
-	let max_tx: u32 = rows.0 * cols.0 * (BLOCK_CHUNK_SIZE - 2) / data_length;
->>>>>>> dd2306a1
 	if nb_tx > max_tx {
 		nb_tx = max_tx;
 	}
