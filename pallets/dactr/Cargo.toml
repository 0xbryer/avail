[package]
name = "da-control"
version = "1.0.1"
authors = [""]
edition = "2021"
license = "Apache-2.0"
homepage = ""
repository = ""
description = "Data Avail Control Module"

[package.metadata.docs.rs]
targets = ["x86_64-unknown-linux-gnu"]

[dependencies]
<<<<<<< HEAD
da-primitives = { git = "https://github.com/maticnetwork/avail-core.git", tag = "v0.3.0", default-features = false }
kate = { git = "https://github.com/maticnetwork/avail-core.git", tag = "v0.3.0", default-features = false }
=======
da-primitives = { version = "0.4", default-features = false }
kate = { version = "0.7", default-features = false }

log = { version = "0.4.17", default-features = false }
>>>>>>> d3e552ee

# Substrate
serde = { version = "1.0.126", optional = true, features = ["derive"] }
codec = { package = "parity-scale-codec", version = "3", default-features = false, features = ["derive"] }
scale-info = { version = "2.1.1", default-features = false, features = ["derive"] }
sp-core = { version = "7.0.0", default-features = false }
sp-std = { version = "5.0.0", default-features = false }
sp-io = { version = "7.0.0", default-features = false }
sp-runtime = { version = "7.0.0", default-features = false }
sp-arithmetic = { version = "5", default-features = false }
frame-support = { version = "4.0.0-dev", default-features = false }
frame-system = { version = "4.0.0-dev", default-features = false }
frame-benchmarking = { version = "4.0.0-dev", default-features = false, optional = true }

[dev-dependencies]
pallet-transaction-payment = "4.0.0-dev"
pallet-balances = "4.0.0-dev"
test-case = "1.2.3"

[features]
default = ["std"]
std = [
	"log/std",
	"da-primitives/std",
	"serde",
	"codec/std",
	"scale-info/std",
	"sp-core/std",
	"sp-std/std",
	"sp-io/std",
	"sp-runtime/std",
	"sp-arithmetic/std",
	"frame-support/std",
	"frame-system/std",
	"kate/std",
]
runtime-benchmarks = [
	"frame-benchmarking",
	"sp-runtime/runtime-benchmarks",
	"frame-support/runtime-benchmarks",
]
try-runtime = [
	"frame-support/try-runtime",
	"da-primitives/try-runtime"
]<|MERGE_RESOLUTION|>--- conflicted
+++ resolved
@@ -12,15 +12,10 @@
 targets = ["x86_64-unknown-linux-gnu"]
 
 [dependencies]
-<<<<<<< HEAD
-da-primitives = { git = "https://github.com/maticnetwork/avail-core.git", tag = "v0.3.0", default-features = false }
-kate = { git = "https://github.com/maticnetwork/avail-core.git", tag = "v0.3.0", default-features = false }
-=======
 da-primitives = { version = "0.4", default-features = false }
 kate = { version = "0.7", default-features = false }
 
 log = { version = "0.4.17", default-features = false }
->>>>>>> d3e552ee
 
 # Substrate
 serde = { version = "1.0.126", optional = true, features = ["derive"] }
