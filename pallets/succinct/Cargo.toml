[package]
name = "pallet-succinct"
version = "1.0.0"
edition = "2021"

[package.metadata.docs.rs]
targets = ["x86_64-unknown-linux-gnu"]

[dependencies]
codec = { package = "parity-scale-codec", version = "3.0.0", default-features = false, features = ["derive"] }
scale-info = { version = "2.5.0", default-features = false, features = ["derive"] }
frame-support = { version = "4.0.0-dev", default-features = false }
frame-system = { version = "4.0.0-dev", default-features = false }
sp-io = { version = "23.0.0", default-features = false }
sp-runtime = { version = "24.0.0", default-features = false }
sp-std = { version = "8.0.0", default-features = false }
sp-core = { version = "21.0.0", default-features = false }
frame-benchmarking = { version = "4.0.0-dev", default-features = false, optional = true }


ark-bn254 = { version = "0.3.0", default-features = false, features = ["curve"] }
ark-groth16 = { version = "0.3.0", default-features = false }
ark-ec = "0.4.2"
ark-std = { version = "0.4.0", default-features = false }
ark-serialize = { version = "0.4.0", features = ["derive"], default-features = false }
ark-ff = { version = "0.3.0", default-features = false }
ark-snark = "0.4.0"

serde = { version = "1.0.149", default-features = false, features = ["derive", "alloc"] }
serde_json = { version = "1.0.89", default-features = false, features = ["alloc"] }
sha2 = { version = "0.10.8", default-features = false }
log = "0.4.20"
hex-literal = "0.4.1"
<<<<<<< HEAD
trie-db = { version = "0.24.0", default-features = false }
hash-db = { version = "0.15.2", default-features = false }
memory-db = { version = "0.30.0", default-features = false }
tiny-keccak = { version = "2.0.2", features = ["keccak"], optional = true }
patricia-merkle-trie = { git = "https://github.com/ComposableFi/patricia-merkle-trie.git", default-features = false, branch = "main" }
rlp = { version = "0.5.2", default-features = false }

hash256-std-hasher = { version = "0.15.2", default-features = false }

#hex = "0.4.3"
primitive-types = { version = "0.12.0", default-features = false }
ethabi = { version = "18.0.0", default-features = false }
=======
ethabi = { version = "18.0.0", default-features = false }
#bincode = "1.3.3"

[dev-dependencies]
# sp-core = { version = "21.0.0", default-features = false }
pallet-timestamp = "4.0.0-dev"
>>>>>>> c6e3c1c4


[features]
default = [ "std" ]
std = [
<<<<<<< HEAD
    "codec/std",
    "frame-benchmarking?/std",
    "frame-support/std",
    "frame-system/std",
    "scale-info/std",
    "sp-core/std",
    "sp-io/std",
    "sp-std/std",
    "sp-runtime/std",
    "sp-std/std",
=======
	"codec/std",
	"frame-benchmarking?/std",
	"frame-support/std",
	"frame-system/std",
	"scale-info/std",
	"sp-core/std",
	"sp-io/std",
	"sp-runtime/std",
	"sp-std/std",
>>>>>>> c6e3c1c4
]
runtime-benchmarks = [
	"frame-benchmarking",
	"frame-benchmarking/runtime-benchmarks",
	"frame-support/runtime-benchmarks",
	"frame-system/runtime-benchmarks",
	"sp-runtime/runtime-benchmarks",
]
try-runtime = [
	"frame-support/try-runtime",
	"frame-system/try-runtime",
	"sp-runtime/try-runtime",
]<|MERGE_RESOLUTION|>--- conflicted
+++ resolved
@@ -31,44 +31,28 @@
 sha2 = { version = "0.10.8", default-features = false }
 log = "0.4.20"
 hex-literal = "0.4.1"
-<<<<<<< HEAD
 trie-db = { version = "0.24.0", default-features = false }
 hash-db = { version = "0.15.2", default-features = false }
 memory-db = { version = "0.30.0", default-features = false }
 tiny-keccak = { version = "2.0.2", features = ["keccak"], optional = true }
 patricia-merkle-trie = { git = "https://github.com/ComposableFi/patricia-merkle-trie.git", default-features = false, branch = "main" }
 rlp = { version = "0.5.2", default-features = false }
+ethabi = { version = "18.0.0", default-features = false }
+#bincode = "1.3.3"
 
 hash256-std-hasher = { version = "0.15.2", default-features = false }
 
 #hex = "0.4.3"
 primitive-types = { version = "0.12.0", default-features = false }
 ethabi = { version = "18.0.0", default-features = false }
-=======
-ethabi = { version = "18.0.0", default-features = false }
-#bincode = "1.3.3"
-
 [dev-dependencies]
 # sp-core = { version = "21.0.0", default-features = false }
 pallet-timestamp = "4.0.0-dev"
->>>>>>> c6e3c1c4
 
 
 [features]
 default = [ "std" ]
 std = [
-<<<<<<< HEAD
-    "codec/std",
-    "frame-benchmarking?/std",
-    "frame-support/std",
-    "frame-system/std",
-    "scale-info/std",
-    "sp-core/std",
-    "sp-io/std",
-    "sp-std/std",
-    "sp-runtime/std",
-    "sp-std/std",
-=======
 	"codec/std",
 	"frame-benchmarking?/std",
 	"frame-support/std",
@@ -78,7 +62,6 @@
 	"sp-io/std",
 	"sp-runtime/std",
 	"sp-std/std",
->>>>>>> c6e3c1c4
 ]
 runtime-benchmarks = [
 	"frame-benchmarking",
