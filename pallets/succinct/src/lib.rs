--- conflicted
+++ resolved
@@ -16,12 +16,8 @@
 mod tests;
 // mod verify;
 mod state;
-<<<<<<< HEAD
 mod target_amb;
 mod verifier;
-=======
-pub(crate) mod verifier;
->>>>>>> c6e3c1c4
 mod weights;
 
 type VerificationKeyDef<T> = BoundedVec<u8, <T as Config>::MaxVerificationKeyLength>;
@@ -41,7 +37,6 @@
 	pub const FinalizedRootIndex: u32=105;
 	pub const NextSyncCommitteeIndex: u32= 55;
 	pub const ExecutionStateRootIndex: u32= 402;
-<<<<<<< HEAD
 	pub const MaxPublicInputsLength: u32 = 9;
 	pub const MaxVerificationKeyLength: u32 = 4143;
 	pub const MaxProofLength: u32 = 1133;
@@ -49,29 +44,23 @@
 	pub const MessageVersion: u8 = 1;
 	pub const MinLightClientDelay: u64 = 120;
 	pub const MessageMappingStorageIndex:u64 = 1;
-=======
 
 	pub const InputMaxLen: u32 = 256;
 	pub const OutputMaxLen: u32 = 512;
 	pub const ProofMaxLen: u32 = 2048;
->>>>>>> c6e3c1c4
 }
 
 #[frame_support::pallet]
 pub mod pallet {
 	use ark_std::string::String;
 	use ark_std::{vec, vec::Vec};
-<<<<<<< HEAD
 	use codec::KeyedVec;
 	use ethabi::Token::Uint;
-=======
 	use ethabi::Token;
->>>>>>> c6e3c1c4
 	use frame_support::dispatch::{GetDispatchInfo, UnfilteredDispatchable};
 	use frame_support::sp_core_hashing_proc_macro::keccak_256;
 	use frame_support::traits::{Hash, Len, UnixTime};
 	use frame_support::{pallet_prelude::ValueQuery, DefaultNoBound};
-<<<<<<< HEAD
 	use patricia_merkle_trie::{EIP1186Layout, StorageProof};
 	use primitive_types::H160;
 	use primitive_types::{H256, U256};
@@ -79,26 +68,21 @@
 	use sp_io::hashing::keccak_256;
 	use sp_runtime::TokenError::Frozen;
 	use trie_db::{DBValue, Trie, TrieDBBuilder};
-=======
 	use sp_core::H256;
 	use sp_io::hashing::sha2_256;
->>>>>>> c6e3c1c4
 
 	use frame_system::pallet_prelude::*;
 	pub use weights::WeightInfo;
 
-<<<<<<< HEAD
-	use crate::state::{LightClientStep, State};
-	use crate::target_amb::{decode_message, Message};
-	use crate::verifier::zk_light_client_rotate;
-	use crate::verifier::zk_light_client_step;
-=======
 	use crate::state::{
 		parse_rotate_output, parse_step_output, State, VerifiedRotateCallStore,
 		VerifiedStepCallStore, VerifiedStepOutput,
 	};
 	use crate::verifier::encode_packed;
->>>>>>> c6e3c1c4
+	use crate::state::{LightClientStep, State};
+	use crate::target_amb::{decode_message, Message};
+	use crate::verifier::zk_light_client_rotate;
+	use crate::verifier::zk_light_client_step;
 
 	use super::*;
 
@@ -112,7 +96,14 @@
 		MalformedVerificationKey,
 		NotSupportedCurve,
 		NotSupportedProtocol,
-<<<<<<< HEAD
+		StepVerificationError,
+		RotateVerificationError,
+		HeaderRootNotSet,
+		VerificationFailed,
+		FunctionIdNotRecognised,
+		HeaderRootAlreadySet,
+		StateRootAlreadySet,
+		SyncCommitteeAlreadySet,
 		ProofCreationError,
 		InvalidRotateProof,
 		InvalidStepProof,
@@ -133,16 +124,6 @@
 		StorageValueNotFount,
 		StorageRootNotFount,
 		InvalidMessageHash,
-=======
-		StepVerificationError,
-		RotateVerificationError,
-		HeaderRootNotSet,
-		VerificationFailed,
-		FunctionIdNotRecognised,
-		HeaderRootAlreadySet,
-		StateRootAlreadySet,
-		SyncCommitteeAlreadySet,
->>>>>>> c6e3c1c4
 	}
 
 	#[pallet::event]
@@ -173,7 +154,7 @@
 		},
 	}
 
-<<<<<<< HEAD
+	// The latest slot the light client has a finalized header for.
 	#[derive(
 		Clone, Copy, Default, Encode, Decode, Debug, PartialEq, Eq, TypeInfo, MaxEncodedLen,
 	)]
@@ -187,9 +168,15 @@
 	// Storage definitions
 
 	//TODO step and rotate verification keys can be stored as constants and not in the storage which can simplify implementation.
-=======
-	// The latest slot the light client has a finalized header for.
->>>>>>> c6e3c1c4
+	#[pallet::storage]
+	pub type StepVerificationKeyStorage<T: Config> =
+		StorageValue<_, VerificationKeyDef<T>, ValueQuery>;
+
+	#[pallet::storage]
+	pub type RotateVerificationKeyStorage<T: Config> =
+		StorageValue<_, VerificationKeyDef<T>, ValueQuery>;
+
+	// Storage for a general state.
 	#[pallet::storage]
 	pub type Head<T: Config> = StorageValue<_, u64, ValueQuery>;
 
@@ -209,7 +196,25 @@
 	#[pallet::storage]
 	pub type SyncCommitteePoseidons<T> = StorageMap<_, Identity, u64, U256, ValueQuery>;
 
-<<<<<<< HEAD
+	//TODO step and rotate verification keys can be stored as constants and not in the storage which can simplify implementation.
+	#[pallet::storage]
+	pub type StepVerificationKeyStorage<T: Config> =
+		StorageValue<_, VerificationKeyDef<T>, ValueQuery>;
+
+	#[pallet::storage]
+	pub type RotateVerificationKeyStorage<T: Config> =
+		StorageValue<_, VerificationKeyDef<T>, ValueQuery>;
+
+	// Storage for a general state.
+	#[pallet::storage]
+	pub type StateStorage<T: Config> = StorageValue<_, State, ValueQuery>;
+
+	#[pallet::storage]
+	pub type VerifiedStepCall<T> = StorageValue<_, VerifiedStepCallStore, ValueQuery>;
+
+	#[pallet::storage]
+	pub type VerifiedRotateCall<T> = StorageValue<_, VerifiedRotateCallStore, ValueQuery>;
+
 	#[pallet::storage]
 	#[pallet::getter(fn get_message_status)]
 	pub type MessageStatus<T> = StorageMap<_, Identity, H256, MessageStatusEnum, ValueQuery>;
@@ -228,26 +233,6 @@
 	#[pallet::storage]
 	#[pallet::getter(fn is_frozen)]
 	pub type SourceChainFrozen<T> = StorageMap<_, Identity, u32, bool, ValueQuery>;
-=======
-	//TODO step and rotate verification keys can be stored as constants and not in the storage which can simplify implementation.
-	#[pallet::storage]
-	pub type StepVerificationKeyStorage<T: Config> =
-		StorageValue<_, VerificationKeyDef<T>, ValueQuery>;
-
-	#[pallet::storage]
-	pub type RotateVerificationKeyStorage<T: Config> =
-		StorageValue<_, VerificationKeyDef<T>, ValueQuery>;
-
-	// Storage for a general state.
-	#[pallet::storage]
-	pub type StateStorage<T: Config> = StorageValue<_, State, ValueQuery>;
-
-	#[pallet::storage]
-	pub type VerifiedStepCall<T> = StorageValue<_, VerifiedStepCallStore, ValueQuery>;
-
-	#[pallet::storage]
-	pub type VerifiedRotateCall<T> = StorageValue<_, VerifiedRotateCallStore, ValueQuery>;
->>>>>>> c6e3c1c4
 
 	#[pallet::config]
 	pub trait Config: frame_system::Config {
@@ -274,7 +259,12 @@
 		type ExecutionStateRootIndex: Get<u32>;
 
 		#[pallet::constant]
-<<<<<<< HEAD
+		type StepFunctionId: Get<H256>;
+
+		#[pallet::constant]
+		type RotateFunctionId: Get<H256>;
+
+		#[pallet::constant]
 		type MessageVersion: Get<u8>;
 
 		#[pallet::constant]
@@ -282,12 +272,6 @@
 
 		#[pallet::constant]
 		type MessageMappingStorageIndex: Get<u64>;
-=======
-		type StepFunctionId: Get<H256>;
-
-		#[pallet::constant]
-		type RotateFunctionId: Get<H256>;
->>>>>>> c6e3c1c4
 
 		type RuntimeCall: Parameter
 			+ UnfilteredDispatchable<RuntimeOrigin = Self::RuntimeOrigin>
