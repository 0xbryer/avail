export const API_RPC = {
<<<<<<< HEAD
    kate: {
        blockLength: {
            description: "Get Block Length",
            params: [
                {
                    name: 'at',
                    type: 'Hash',
                    isOptional: true
                }
            ],
            type: 'BlockLength'
        },
        queryProof: {
            description: 'Generate the kate proof for the given `cells`',
            params: [
                {
                    name: 'cells',
                    type: 'Vec<Cell>'
                },
                {
                    name: 'at',
                    type: 'Hash',
                    isOptional: true
                },
            ],
            type: 'Vec<(U256, [u8; 48])>'
        },
        queryDataProof: {
            description: 'Generate the data proof for the given `transaction_index`',
            params: [
                {
                    name: 'transaction_index',
                    type: 'u32'
                },
                {
                    name: 'at',
                    type: 'Hash',
                    isOptional: true
                }
            ],
            type: 'ProofResponse'
        },
        queryAppData: {
            description: 'Fetches app data rows for the given app',
            params: [
                {
                    name: "app_id",
                    type: "AppId"
                },
                {
                    name: "at",
                    type: 'Hash',
                    isOptional: true
                }
            ],
            type: 'Vec<Option<Vec<U256>>>',
        },
        queryRows: {
            description: '',
            params: [
                {
                    name: "rows",
                    type: "Vec<u32>"
                },
                {
                    name: "at",
                    type: 'Hash',
                    isOptional: true
                }
            ],
            type: 'Vec<Vec<U256>>',
        },
        blockLengthMetrics: {
            description: "Get Block Length",
            params: [
                {
                    name: 'at',
                    type: 'Hash',
                    isOptional: true
                }
            ],
            type: '(BlockLength, u128)'
        },
        queryProofMetrics: {
            description: 'Generate the kate proof for the given `cells`',
            params: [
                {
                    name: 'cells',
                    type: 'Vec<Cell>'
                },
                {
                    name: 'at',
                    type: 'Hash',
                    isOptional: true
                },
            ],
            type: '(Vec<(U256, [u8; 48])>, u128)'
        },
        queryDataProofMetrics: {
            description: 'Generate the data proof for the given `index`',
            params: [
                {
                    name: 'transaction_index',
                    type: 'u32'
                },
                {
                    name: 'at',
                    type: 'Hash',
                    isOptional: true
                }
            ],
            type: '(ProofResponse, u128)'
        },
        queryAppDataMetrics: {
            description: 'Fetches app data rows for the given app',
            params: [
                {
                    name: "app_id",
                    type: "AppId"
                },
                {
                    name: "at",
                    type: 'Hash',
                    isOptional: true
                }
            ],
            type: '(Vec<Option<Vec<U256>>>, u128)',
        },
        queryRowsMetrics: {
            description: '',
            params: [
                {
                    name: "rows",
                    type: "Vec<u32>"
                },
                {
                    name: "at",
                    type: 'Hash',
                    isOptional: true
                }
            ],
            type: '(Vec<Vec<U256>>, u128)',
        }
    }
}
=======
  kate: {
    queryRows: {
      description: "",
      params: [
        {
          name: "rows",
          type: "Vec<u32>",
        },
        {
          name: "at",
          type: "Hash",
          isOptional: true,
        },
      ],
      type: "Vec<GRow>",
    },
    queryAppData: {
      description: "Fetches app data rows for the given app",
      params: [
        {
          name: "app_id",
          type: "AppId",
        },
        {
          name: "at",
          type: "Hash",
          isOptional: true,
        },
      ],
      type: "Vec<Option<GRow>>",
    },
    queryProof: {
      description: "Generate the kate proof for the given `cells`",
      params: [
        {
          name: "cells",
          type: "Vec<Cell>",
        },
        {
          name: "at",
          type: "Hash",
          isOptional: true,
        },
      ],
      type: "Vec<GDataProof>",
    },
    blockLength: {
      description: "Get Block Length",
      params: [
        {
          name: "at",
          type: "Hash",
          isOptional: true,
        },
      ],
      type: "BlockLength",
    },
    queryDataProof: {
      description: "Generate the data proof for the given `transaction_index`",
      params: [
        {
          name: "transaction_index",
          type: "u32",
        },
        {
          name: "at",
          type: "Hash",
          isOptional: true,
        },
      ],
      type: "ProofResponse",
    },
    queryRowsMetrics: {
      description: "",
      params: [
        {
          name: "rows",
          type: "Vec<u32>",
        },
        {
          name: "at",
          type: "Hash",
          isOptional: true,
        },
      ],
      type: "(Vec<GRow>, u128)",
    },
    queryAppDataMetrics: {
      description: "Fetches app data rows for the given app",
      params: [
        {
          name: "app_id",
          type: "AppId",
        },
        {
          name: "at",
          type: "Hash",
          isOptional: true,
        },
      ],
      type: "(Vec<Option<GRow>>, u128)",
    },
    queryProofMetrics: {
      description: "Generate the kate proof for the given `cells`",
      params: [
        {
          name: "cells",
          type: "Vec<Cell>",
        },
        {
          name: "at",
          type: "Hash",
          isOptional: true,
        },
      ],
      type: "(Vec<GDataProof>, u128)",
    },
    blockLengthMetrics: {
      description: "Get Block Length",
      params: [
        {
          name: "at",
          type: "Hash",
          isOptional: true,
        },
      ],
      type: "(BlockLength, u128)",
    },
    queryDataProofMetrics: {
      description: "Generate the data proof for the given `index`",
      params: [
        {
          name: "transaction_index",
          type: "u32",
        },
        {
          name: "at",
          type: "Hash",
          isOptional: true,
        },
      ],
      type: "(ProofResponse, u128)",
    },
  },
};
>>>>>>> 47d0372a
<|MERGE_RESOLUTION|>--- conflicted
+++ resolved
@@ -1,151 +1,4 @@
 export const API_RPC = {
-<<<<<<< HEAD
-    kate: {
-        blockLength: {
-            description: "Get Block Length",
-            params: [
-                {
-                    name: 'at',
-                    type: 'Hash',
-                    isOptional: true
-                }
-            ],
-            type: 'BlockLength'
-        },
-        queryProof: {
-            description: 'Generate the kate proof for the given `cells`',
-            params: [
-                {
-                    name: 'cells',
-                    type: 'Vec<Cell>'
-                },
-                {
-                    name: 'at',
-                    type: 'Hash',
-                    isOptional: true
-                },
-            ],
-            type: 'Vec<(U256, [u8; 48])>'
-        },
-        queryDataProof: {
-            description: 'Generate the data proof for the given `transaction_index`',
-            params: [
-                {
-                    name: 'transaction_index',
-                    type: 'u32'
-                },
-                {
-                    name: 'at',
-                    type: 'Hash',
-                    isOptional: true
-                }
-            ],
-            type: 'ProofResponse'
-        },
-        queryAppData: {
-            description: 'Fetches app data rows for the given app',
-            params: [
-                {
-                    name: "app_id",
-                    type: "AppId"
-                },
-                {
-                    name: "at",
-                    type: 'Hash',
-                    isOptional: true
-                }
-            ],
-            type: 'Vec<Option<Vec<U256>>>',
-        },
-        queryRows: {
-            description: '',
-            params: [
-                {
-                    name: "rows",
-                    type: "Vec<u32>"
-                },
-                {
-                    name: "at",
-                    type: 'Hash',
-                    isOptional: true
-                }
-            ],
-            type: 'Vec<Vec<U256>>',
-        },
-        blockLengthMetrics: {
-            description: "Get Block Length",
-            params: [
-                {
-                    name: 'at',
-                    type: 'Hash',
-                    isOptional: true
-                }
-            ],
-            type: '(BlockLength, u128)'
-        },
-        queryProofMetrics: {
-            description: 'Generate the kate proof for the given `cells`',
-            params: [
-                {
-                    name: 'cells',
-                    type: 'Vec<Cell>'
-                },
-                {
-                    name: 'at',
-                    type: 'Hash',
-                    isOptional: true
-                },
-            ],
-            type: '(Vec<(U256, [u8; 48])>, u128)'
-        },
-        queryDataProofMetrics: {
-            description: 'Generate the data proof for the given `index`',
-            params: [
-                {
-                    name: 'transaction_index',
-                    type: 'u32'
-                },
-                {
-                    name: 'at',
-                    type: 'Hash',
-                    isOptional: true
-                }
-            ],
-            type: '(ProofResponse, u128)'
-        },
-        queryAppDataMetrics: {
-            description: 'Fetches app data rows for the given app',
-            params: [
-                {
-                    name: "app_id",
-                    type: "AppId"
-                },
-                {
-                    name: "at",
-                    type: 'Hash',
-                    isOptional: true
-                }
-            ],
-            type: '(Vec<Option<Vec<U256>>>, u128)',
-        },
-        queryRowsMetrics: {
-            description: '',
-            params: [
-                {
-                    name: "rows",
-                    type: "Vec<u32>"
-                },
-                {
-                    name: "at",
-                    type: 'Hash',
-                    isOptional: true
-                }
-            ],
-            type: '(Vec<Vec<U256>>, u128)',
-        }
-    }
-}
-=======
   kate: {
     queryRows: {
       description: "",
@@ -290,5 +143,4 @@
       type: "(ProofResponse, u128)",
     },
   },
-};
->>>>>>> 47d0372a
+};