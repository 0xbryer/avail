--- conflicted
+++ resolved
@@ -1,13 +1,9 @@
 use frame_support::{pallet_prelude::*, traits::Get};
 use sp_core::H256;
-use sp_std::mem::size_of;
+use sp_std::{mem::size_of, vec::Vec};
 
-<<<<<<< HEAD
-pub const NON_BODY_LENGTH: usize = 4 + 32 + 4 + 4 + 32;
-=======
 /// Size of `NomadMessage` fields except `body`.
-const NON_BODY_LENGTH: usize = 3 * size_of::<u32>() + 2 * size_of::<H256>();
->>>>>>> fc0f39bf
+pub const NON_BODY_LENGTH: usize = 3 * size_of::<u32>() + 2 * size_of::<H256>();
 
 /// A full Nomad message
 #[derive(Clone, Encode, Decode, PartialEq, RuntimeDebug, TypeInfo)]
@@ -29,13 +25,9 @@
 impl<S: Get<u32>> NomadMessage<S> {
 	/// Serialize to a vec
 	pub fn to_vec(&self) -> Vec<u8> {
-<<<<<<< HEAD
-		let size = NON_BODY_LENGTH + (S::get() as usize);
+		let size = NON_BODY_LENGTH + (&self.body).len();
 		let body: &[u8] = self.body.as_ref();
 
-=======
-		let size = NON_BODY_LENGTH + (&self.body).len();
->>>>>>> fc0f39bf
 		let mut buf = Vec::<u8>::with_capacity(size);
 
 		buf.extend_from_slice(&self.origin.to_be_bytes());
@@ -49,9 +41,6 @@
 	}
 
 	/// Get hash of message
-<<<<<<< HEAD
-	pub fn hash(&self) -> H256 { Keccak256::hash(&self.to_vec()).into() }
-=======
 	pub fn hash(&self) -> H256 {
 		keccak256_concat!(
 			&self.origin.to_be_bytes(),
@@ -62,53 +51,28 @@
 			&self.body
 		)
 	}
->>>>>>> fc0f39bf
 }
 
 #[cfg(test)]
 mod tests {
-<<<<<<< HEAD
-	use core::convert::TryInto;
-
-	use frame_support::{parameter_types, BoundedVec};
-
-	use super::NON_BODY_LENGTH;
-	use crate::NomadMessage;
-=======
 	use frame_support::parameter_types;
 	use sp_std::mem::size_of_val;
 
 	use super::{NomadMessage, NON_BODY_LENGTH};
->>>>>>> fc0f39bf
 
 	parameter_types! {
 		const MaxBodyLen :u32 = 1024;
 	}
 
-<<<<<<< HEAD
-	#[test]
-	fn formats_message_to_vec() {
-		let body = [1u8; 32];
-		let bounded: BoundedVec<u8, MaxBodyLen> = body.to_vec().try_into().unwrap();
-
-		let message = NomadMessage {
-=======
 	/// Double checks that constant `NON_BODY_LENGTH` will be synchronized with actual
 	#[test]
 	fn non_body_lenght_synch_with_nomad_message_type() {
 		let m = NomadMessage::<MaxBodyLen> {
->>>>>>> fc0f39bf
 			origin: 0,
 			sender: Default::default(),
 			nonce: 0,
 			destination: 0,
 			recipient: Default::default(),
-<<<<<<< HEAD
-			body: bounded,
-		};
-
-		assert_eq!(message.to_vec().len(), NON_BODY_LENGTH + 32);
-=======
 			body: Default::default(),
 		};
 
@@ -119,6 +83,5 @@
 			+ size_of_val(&m.recipient);
 
 		assert_eq!(actual_non_body_len, NON_BODY_LENGTH);
->>>>>>> fc0f39bf
 	}
 }