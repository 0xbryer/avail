[workspace]

[package]
name = "avail-rust"
edition = "2021"
version = "0.1.0"

# See more keys and their definitions at https://doc.rust-lang.org/cargo/reference/manifest.html

[target.'cfg(target_arch = "wasm32")'.dependencies]
subxt = { version = "0.37", default-features = false, features = ["web", "jsonrpsee"] }
subxt-core = { version = "0.37", default-features = false }
subxt-signer = { version = "0.37", default-features = false, features = ["web", "sr25519", "subxt"] }
avail-core = { git = "https://github.com/availproject/avail-core", tag = "core-node-2", default-features = false, features = ["serde", "runtime", "disable_panic_handler"] }
kate-recovery = { git = "https://github.com/availproject/avail-core", tag = "core-node-2", default-features = false, features = ["serde"] }

[target.'cfg(not(target_arch = "wasm32"))'.dependencies]
subxt = { version = "0.37" }
subxt-core = { version = "0.37" }
subxt-signer = { version = "0.37" }
avail-core = { git = "https://github.com/availproject/avail-core", tag = "core-node-2", features = ["serde", "runtime"] }
kate-recovery = { git = "https://github.com/availproject/avail-core", tag = "core-node-2", features = ["serde"] }

[dependencies]
serde = { version = "1.0.195", features = ["derive", ] }
serde_json = { version = "1.0.124" }
derive_more = "0.99.17"
codec = { package = "parity-scale-codec", version = "3", default-features = false, features = [
	"derive",
	"full",
	"bit-vec",
] }
scale-info = { version = "2.5.0", features = ["bit-vec"] }
<<<<<<< HEAD
avail-core = {  git = "https://github.com/availproject/avail-core", tag = "core-node-2", features = ["serde", "runtime"] }
=======
>>>>>>> 0dfe360f
hex = { version = "0.4" }
base58 = { version = "0.2.0" }
tokio = { version = "1.21.2" }
sp-core = { git = "https://github.com/availproject/polkadot-sdk.git", tag = "polkadot-1.7.1-patch-9", default-features = false }
<<<<<<< HEAD
kate-recovery = {  git = "https://github.com/availproject/avail-core", tag = "core-node-2", features = ["serde"] }
=======
>>>>>>> 0dfe360f
bounded-collections = { version = "0.2.0", features = ["serde"] }

[patch.crates-io]
sp-core = { git = "https://github.com/availproject/polkadot-sdk.git", tag = "polkadot-1.7.1-patch-9" }
sp-io = { git = "https://github.com/availproject/polkadot-sdk.git", tag = "polkadot-1.7.1-patch-9" }
sp-runtime = { git = "https://github.com/availproject/polkadot-sdk.git", tag = "polkadot-1.7.1-patch-9" }
sp-std = { git = "https://github.com/availproject/polkadot-sdk.git", tag = "polkadot-1.7.1-patch-9" }<|MERGE_RESOLUTION|>--- conflicted
+++ resolved
@@ -31,18 +31,10 @@
 	"bit-vec",
 ] }
 scale-info = { version = "2.5.0", features = ["bit-vec"] }
-<<<<<<< HEAD
-avail-core = {  git = "https://github.com/availproject/avail-core", tag = "core-node-2", features = ["serde", "runtime"] }
-=======
->>>>>>> 0dfe360f
 hex = { version = "0.4" }
 base58 = { version = "0.2.0" }
 tokio = { version = "1.21.2" }
 sp-core = { git = "https://github.com/availproject/polkadot-sdk.git", tag = "polkadot-1.7.1-patch-9", default-features = false }
-<<<<<<< HEAD
-kate-recovery = {  git = "https://github.com/availproject/avail-core", tag = "core-node-2", features = ["serde"] }
-=======
->>>>>>> 0dfe360f
 bounded-collections = { version = "0.2.0", features = ["serde"] }
 
 [patch.crates-io]
