--- conflicted
+++ resolved
@@ -11,26 +11,16 @@
 
 [target.'cfg(not(target_arch = "wasm32"))'.dependencies]
 derive_more = { version = "1", features = ["full"] }
-<<<<<<< HEAD
 kate-recovery = {  git = "https://github.com/availproject/avail-core", branch = "fusion-mvp", features = ["serde"] }
-subxt = { version = "0.38.0" }
-=======
-kate-recovery = {  git = "https://github.com/availproject/avail-core", tag = "core-node-4", features = ["serde"] }
 subxt = { version = "0.38.0", features = ["reconnecting-rpc-client"] }
->>>>>>> fb590545
 subxt-core = { version = "0.38.0" }
 subxt-signer = { version = "0.38.0" }
 tokio = { version = "1.21.2" }
 
 [target.'cfg(target_arch = "wasm32")'.dependencies]
 derive_more = { version = "1", default-features = false, features = ["from", "constructor"] }
-<<<<<<< HEAD
 kate-recovery = {  git = "https://github.com/availproject/avail-core", branch = "fusion-mvp", default-features = false, features = ["serde"] }
-subxt = { version = "0.38.0", default-features = false, features = ["web", "jsonrpsee"] }
-=======
-kate-recovery = {  git = "https://github.com/availproject/avail-core", default-features = false, tag = "core-node-4", features = ["serde"] }
 subxt = { version = "0.38.0", default-features = false, features = ["web", "jsonrpsee", "reconnecting-rpc-client"] }
->>>>>>> fb590545
 subxt-core = { version = "0.38.0", default-features = false }
 subxt-signer = { version = "0.38.0", default-features = false, features = ["web", "sr25519", "subxt"] }
 tokio = { version = "1.21.2", default-features = false }
